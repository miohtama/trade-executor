"""MATIC breakout strategy.

- See https://github.com/tradingstrategy-ai/tradingview-defi-strategy for the strategy development information

To backtest this strategy module locally:

.. code-block:: console

    trade-executor \
        backtest \
        --strategy-file=strategies/matic-breakout.py \
        --trading-strategy-api-key=$TRADING_STRATEGY_API_KEY

To see the backtest for longer history, refer to the notebook doing backtest with Binance data.
"""
import datetime

import pandas_ta
import pandas as pd

from tradeexecutor.state.trade import TradeExecution
from tradeexecutor.state.visualisation import PlotKind, PlotLabel, PlotShape
from tradeexecutor.strategy.alpha_model import AlphaModel
from tradeexecutor.strategy.cycle import CycleDuration
from tradeexecutor.strategy.default_routing_options import TradeRouting
from tradeexecutor.strategy.execution_context import ExecutionContext, ExecutionMode
from tradeexecutor.strategy.pandas_trader.indicator import IndicatorSet, IndicatorSource
from tradeexecutor.strategy.pandas_trader.strategy_input import StrategyInput
from tradeexecutor.strategy.parameters import StrategyParameters
from tradeexecutor.strategy.tag import StrategyTag
from tradeexecutor.strategy.trading_strategy_universe import TradingStrategyUniverse, load_partial_data
from tradeexecutor.strategy.universe_model import UniverseOptions
from tradeexecutor.strategy.weighting import weight_passthrouh
from tradeexecutor.utils.binance import create_binance_universe
from tradingstrategy.chain import ChainId
from tradingstrategy.client import Client
from tradingstrategy.pair import HumanReadableTradingPairDescription
from tradingstrategy.timebucket import TimeBucket
from tradingstrategy.utils.groupeduniverse import resample_price_series

<<<<<<< HEAD
trading_strategy_engine_version = 0.5
management_fee=0.00
trading_strategy_protocol_fee=0.02
strategy_developer_fee=0.1
=======
trading_strategy_engine_version = "0.5"
management_fee="0.00%"
trading_strategy_protocol_fee="0.02%"
strategy_developer_fee="0.1%"
enzyme_protocol_fee="0.0025%"
>>>>>>> 4d331f14

class Parameters:
    """Parameteres for this strategy.

    - Collect parameters used for this strategy here

    - Both live trading and backtesting parameters
    """

    id = "matic-breakout" # Used in cache paths

    cycle_duration = CycleDuration.cycle_1h  # Run decide_trades() every 8h
    source_time_bucket = TimeBucket.h1  # Use 1h candles as the raw data
    target_time_bucket = TimeBucket.h1  # Create synthetic 8h candles
    clock_shift_bars = 0  # Do not do shifted candles

    allocation = 0.98   # Cash allocation per open position

    rsi_bars = 14  # Number of bars to calculate RSI for each trading bar
    bollinger_bands_ma_length = 19
    std_dev = 2.8

    rsi_entry = 50
    trailing_stop_loss = 0.98  # Trailing stop loss as 1 - x
    trailing_stop_loss_activation_level = 1.05  # How much above opening price we must be before starting to use trailing stop loss
    stop_loss = 0.98  # Hard stop loss when opening a new position

    #
    # Live trading only
    #
    chain_id = ChainId.polygon
    routing = TradeRouting.default  # Pick default routes for trade execution
    required_history_period = datetime.timedelta(hours=bollinger_bands_ma_length) * 2

    #
    # Backtesting only
    #
    # backtest_start = datetime.datetime(2019, 9, 1) #  Include early abnormal MATIC pump
    backtest_start = datetime.datetime(2021, 9, 1)
    backtest_end = datetime.datetime(2024, 4, 15)
    stop_loss_time_bucket = TimeBucket.m15  # use 1h close as the stop loss signal
    backtest_trading_fee = 0.0005  # Switch to QuickSwap 30 BPS free from the default Binance 5 BPS fee
    initial_cash = 10_000

    


def get_strategy_trading_pairs(execution_mode: ExecutionMode) -> list[HumanReadableTradingPairDescription]:
    """Switch between backtest and live trading pairs.

    Because the live trading DEX venues do not have enough history (< 2 years)
    for meaningful backtesting, we test with Binance CEX data.
    """
    if execution_mode.is_live_trading():
        # Live trade
        return [
            (ChainId.polygon, "uniswap-v3", "WMATIC", "USDC", 0.0005),
        ]
    else:
        # Backtest - Binance fee matched to DEXes with Parameters.backtest_trading_fee
        return [
            (ChainId.centralised_exchange, "binance", "MATIC", "USDT"),
        ]


def create_indicators(
    timestamp: datetime.datetime | None,
    parameters: StrategyParameters,
    strategy_universe: TradingStrategyUniverse,
    execution_context: ExecutionContext
):
    indicators = IndicatorSet()

    indicators.add(
        "rsi",
        pandas_ta.rsi,
        {"length": parameters.rsi_bars}
    )

    indicators.add(
        "bbands",
        pandas_ta.bbands,
        {"length": parameters.bollinger_bands_ma_length, "std": parameters.std_dev},
    )
    return indicators


def decide_trades(
    input: StrategyInput,
) -> list[TradeExecution]:


    # Resolve our pair metadata for our two pair strategy
    parameters = input.parameters
    position_manager = input.get_position_manager()
    state = input.state
    timestamp = input.timestamp
    indicators = input.indicators
    strategy_universe = input.strategy_universe

    position_manager.log("decide_trades() start")

    pair = strategy_universe.get_single_pair()
    cash = position_manager.get_current_cash()

    #
    # Indicators
    #

    # Read the indicator data for the current timestamp,
    # as calculated from the previous close value.
    # pandas_ta.bbands creates 3 series (columns) in its output
    #
    bollinger_bands_ma_length = parameters.bollinger_bands_ma_length
    std_dev = parameters.std_dev
    bb_upper_column = f"BBU_{bollinger_bands_ma_length}_{std_dev:.1f}" # pandas_ta internal column naming
    bb_mid_column = f"BBM_{bollinger_bands_ma_length}_{std_dev:.1f}" # pandas_ta internal column naming
    bb_lower_column = f"BBL_{bollinger_bands_ma_length}_{std_dev:.1f}" # pandas_ta internal column naming

    bb_upper = indicators.get_indicator_value("bbands", column=bb_upper_column)
    bb_mid = indicators.get_indicator_value("bbands", column=bb_mid_column)
    bb_lower = indicators.get_indicator_value("bbands", column=bb_lower_column)
    rsi = indicators.get_indicator_value("rsi")
    last_close_price = indicators.get_price()

    #
    # Trading logic
    #

    trades = []

    # Check if we are too early in the backtesting to have enough data to calculate indicators
    if None in (bb_upper, bb_mid, bb_lower, rsi):
        return []

    if not position_manager.is_any_open():
        # No open positions, decide if BUY in this cycle.
        # We buy if the price on the daily chart closes above the upper Bollinger Band.
        if last_close_price > bb_upper and rsi > parameters.rsi_entry:
            buy_amount = cash * parameters.allocation
            trades += position_manager.open_1x_long(pair, buy_amount, stop_loss_pct=parameters.stop_loss)

    else:
        # We have an open position, decide if SELL in this cycle.
        # We close the position when the price closes below the X bars moving average.
        if last_close_price < bb_mid:
            trades += position_manager.close_all()

        # Check if we have reached out level where we activate trailing stop loss
        current_position = position_manager.get_current_position()
        if last_close_price >= current_position.get_opening_price() * parameters.trailing_stop_loss_activation_level:
            current_position.trailing_stop_loss_pct = parameters.trailing_stop_loss

    #
    # Visualisations
    #

    if input.is_visualisation_enabled():
        visualisation = state.visualisation  # Helper class to visualise strategy output
        visualisation.plot_indicator(timestamp, "BB upper", PlotKind.technical_indicator_on_price, bb_upper, colour="darkblue")
        visualisation.plot_indicator(timestamp, "BB lower", PlotKind.technical_indicator_on_price, bb_lower, colour="darkblue")
        visualisation.plot_indicator(timestamp, "BB mid", PlotKind.technical_indicator_on_price, bb_mid, colour="blue")

        # Draw the RSI indicator on a separate chart pane.
        # Visualise the high RSI threshold we must exceed to take a position.
        visualisation.plot_indicator(timestamp, "RSI", PlotKind.technical_indicator_detached, rsi)
        visualisation.plot_indicator(timestamp, "RSI entry", PlotKind.technical_indicator_overlay_on_detached, parameters.rsi_entry, colour="red", detached_overlay_name="RSI")

    return trades


def create_trading_universe(
    timestamp: datetime.datetime,
    client: Client,
    execution_context: ExecutionContext,
    universe_options: UniverseOptions,
) -> TradingStrategyUniverse:
    """Create the trading universe.

    - For live trading, we load DEX data

    - We backtest with Binance data, as it has more history
    """

    pair_ids = get_strategy_trading_pairs(execution_context.mode)

    if execution_context.mode.is_backtesting():
        # Backtesting - load Binance data
        strategy_universe = create_binance_universe(
            [f"{p[2]}{p[3]}" for p in pair_ids],
            candle_time_bucket=Parameters.source_time_bucket,
            stop_loss_time_bucket=Parameters.stop_loss_time_bucket,
            start_at=universe_options.start_at,
            end_at=universe_options.end_at,
            trading_fee_override=Parameters.backtest_trading_fee,
        )
    else:

        dataset = load_partial_data(
            client=client,
            time_bucket=Parameters.source_time_bucket,
            pairs=pair_ids,
            execution_context=execution_context,
            universe_options=universe_options,
            liquidity=False,
        )
        # Construct a trading universe from the loaded data,
        # and apply any data preprocessing needed before giving it
        # to the strategy and indicators
        strategy_universe = TradingStrategyUniverse.create_from_dataset(
            dataset,
            reserve_asset="USDC",
            forward_fill=True,
        )

    return strategy_universe
#
# Strategy metadata.
#
# Displayed in the user interface.
#

tags = {StrategyTag.beta, StrategyTag.live}

sort_priority = 99

name = "MATIC breakout"

short_description = "MATIC price breakout strategy"

icon = "https://tradingstrategy.ai/avatars/polygon-eth-spot-short.webp"

long_description = """
# Strategy description

This strategy is a breakout strategy.

- Based on [RSI technical indicator](https://tradingstrategy.ai/glossary/relative-strength-index-rsi), the strategy enters to short-lived positions when MATIC price is breaking up 

**Past Performance Is Not Indicative Of Future Results**.

## Assets and trading venues

- The strategy trades only spot market
- We trade a single trading asset: MATIC
- The strategy keeps reserves in USDC stablecoin
- The trading happens on Uniswap on Polygon blockchain

## Backtesting

## Profit

## Risk

## Benchmark

## Trading frequency

## Robustness

## Further information

- [Any questions are welcome in the Discord community chat](https://tradingstrategy.ai/community)
- [See the blog post how the strategy is constructed](https://tradingstrategy.ai/blog/outperfoming-eth) on how this strategy is constructed
 
"""<|MERGE_RESOLUTION|>--- conflicted
+++ resolved
@@ -38,18 +38,10 @@
 from tradingstrategy.timebucket import TimeBucket
 from tradingstrategy.utils.groupeduniverse import resample_price_series
 
-<<<<<<< HEAD
 trading_strategy_engine_version = 0.5
 management_fee=0.00
 trading_strategy_protocol_fee=0.02
 strategy_developer_fee=0.1
-=======
-trading_strategy_engine_version = "0.5"
-management_fee="0.00%"
-trading_strategy_protocol_fee="0.02%"
-strategy_developer_fee="0.1%"
-enzyme_protocol_fee="0.0025%"
->>>>>>> 4d331f14
 
 class Parameters:
     """Parameteres for this strategy.
@@ -94,7 +86,7 @@
     backtest_trading_fee = 0.0005  # Switch to QuickSwap 30 BPS free from the default Binance 5 BPS fee
     initial_cash = 10_000
 
-    
+
 
 
 def get_strategy_trading_pairs(execution_mode: ExecutionMode) -> list[HumanReadableTradingPairDescription]:
