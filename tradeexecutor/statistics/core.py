"""Core portfolio statistics calculations."""

import logging
import datetime
from dataclasses import dataclass, field
from typing import Dict, List
from tradeexecutor.analysis.trade_analyser import build_trade_analysis

from tradeexecutor.statistics.statistics_table import serialise_long_short_stats_as_json_table
from tradeexecutor.state.portfolio import Portfolio
from tradeexecutor.state.position import TradingPosition
from tradeexecutor.state.statistics import Statistics, PortfolioStatistics, PositionStatistics, FinalPositionStatistics
from tradeexecutor.strategy.execution_context import ExecutionMode

logger = logging.getLogger(__name__)


@dataclass
class TimestampedStatistics:
    """Statistics calculated for the portfolio on each stats cycle.

    Can be collected at

    - And of the strategy cycle

    - During the position revaluation
    """

    #: Statistics for the whole portfolio
    #:
    #: Inc. quant finance metrics
    #:
    portfolio: PortfolioStatistics

    #: Statistics for each individual position that was open at the time of colleciton
    positions: Dict[int, PositionStatistics] = field(default_factory=dict)

    #: Strategy cycle timestamp
    #:
    #: Not available if the statistics where calculated
    #: out of rebalance
    #:
    strategy_cycle_at: datetime.datetime | None = None


def calculate_position_statistics(clock: datetime.datetime, position: TradingPosition) -> PositionStatistics:
    """Generate a historical record of the current position state."""
    # first_trade = position.get_first_trade()

    value = position.get_value()

    first_trade = position.get_first_trade()
    if position.is_open() and first_trade.is_success():
        # Normally opened positions should always have some value
        assert value != 0, f"Position {position} reported value {value}. Last token price: {position.last_token_price}. Last reserve price: {position.last_reserve_price}"

    stats = PositionStatistics(
        calculated_at=clock,
        last_valuation_at=position.last_pricing_at,
        profitability=position.get_total_profit_percent(),
        profit_usd=position.get_total_profit_usd(),
        quantity=float(position.get_quantity_old()),
        value=value,
    )

    return stats


def calculate_closed_position_statistics(
        clock: datetime.datetime,
        position: TradingPosition,
        position_stats: List[PositionStatistics]) -> FinalPositionStatistics:
    """Calculate the statistics for closed positions."""

    # This position should have at least some relevant value calculated
    # for it
    first_trade = position.get_first_trade()

    # TODO: Is also recorded at position.portfolio_value_at_open
    # after v311
    value_at_open = position_stats[0].value

    if first_trade.is_success():
        if value_at_open == 0:
            # TODO:
            # We should really abort here with an exception
            # but we have some legacy data that prevents this
            logger.warning(f"PositionStatistics lacked value at open for {position}.\n"
                           f"Stats:\n"
                           f"{position_stats}")

    value_at_max = max([(p.value or 0) for p in position_stats])
    stats = FinalPositionStatistics(
        calculated_at=clock,
        trade_count=len(position.trades),
        value_at_open=value_at_open,
        value_at_max=value_at_max,
    )
    return stats


def calculate_statistics(
        clock: datetime.datetime,
        portfolio: Portfolio,
        execution_mode: ExecutionMode,
        strategy_cycle_at: datetime.datetime | None = None,
) -> TimestampedStatistics:
    """Calculate statistics for a portfolio."""

    first_trade, last_trade = portfolio.get_first_and_last_executed_trade()

    # comprehensenhive statistics after each trade are not needed for backtesting
    if (execution_mode != ExecutionMode.backtesting):

        trade_analysis = build_trade_analysis(portfolio)
        
        logger.info("Serialising serialise_long_short_stats_as_json_table()")
        long_short_table = serialise_long_short_stats_as_json_table(portfolio)

        pf_stats = PortfolioStatistics(
            calculated_at=clock,
            total_equity=portfolio.get_total_equity(),
            net_asset_value=portfolio.get_net_asset_value(),
            free_cash=float(portfolio.get_cash()),
            open_position_count=len(portfolio.open_positions),
            open_position_equity=portfolio.get_position_equity_and_loan_nav(),
            frozen_position_equity=portfolio.get_frozen_position_equity(),
            frozen_position_count=len(portfolio.frozen_positions),
            closed_position_count=len(portfolio.closed_positions),
            unrealised_profit_usd=portfolio.get_unrealised_profit_usd(),
            realised_profit_usd=portfolio.get_closed_profit_usd(),
            first_trade_at=first_trade and first_trade.executed_at or None,
            last_trade_at=last_trade and last_trade.executed_at or None,
            summary=trade_analysis.calculate_summary_statistics(),
<<<<<<< HEAD
            long_summary=trade_analysis.calculate_long_summary_statistics(),
            short_summary=trade_analysis.calculate_short_summary_statistics(),
=======
            long_short_table=long_short_table,
>>>>>>> 2ef31c97
        )
    else:
        pf_stats = PortfolioStatistics(
            calculated_at=clock,
            total_equity=portfolio.get_total_equity(),
            net_asset_value=portfolio.get_net_asset_value(),
        )

    stats = TimestampedStatistics(
        portfolio=pf_stats,
        strategy_cycle_at=strategy_cycle_at,
    )

    for position in portfolio.open_positions.values():
        stats.positions[position.position_id] = calculate_position_statistics(clock, position)

    for position in portfolio.frozen_positions.values():
        stats.positions[position.position_id] = calculate_position_statistics(clock, position)

    return stats


def update_statistics(
        clock: datetime.datetime,
        stats: Statistics,
        portfolio: Portfolio,
        execution_mode: ExecutionMode,
        strategy_cycle_or_wall_clock: datetime.datetime | None = None,
):
    """Update statistics in a portfolio.

    TODO: Rename to `update_trading_statistics()`.

    Can be collected at

    - And of the strategy cycle

    - During the position revaluation

    - Other ad-hoc timestamp

    .. note ::

        You *must* make sure this function is called any time a position has been opened
        or closed, or relevant statistics may get corrupted due to holes in them.

    :param clock:
        Real-time clock of the update.

        Always available.

    :param strategy_cycle_or_wall_clock:
        The strategy cycle timestamp.

        Wall clock time if called outside the strategy cycle.

        Only available when `update_statistics()` is run
        at the end of live trading cycle.
    """

    logger.info(
        "update_statistics(), real-time clock at %s, strategy cycle at %s",
        clock,
        strategy_cycle_or_wall_clock
    )

    new_stats = calculate_statistics(clock, portfolio, execution_mode)
    stats.portfolio.append(new_stats.portfolio)
    for position_id, position_stats in new_stats.positions.items():
        stats.add_positions_stats(position_id, position_stats)

    # Check if we have missing closed position statistics
    # by comparing which closed ids are missing from the stats list
    closed_position_stat_ids = set(stats.closed_positions.keys())
    all_closed_position_ids = set(portfolio.closed_positions.keys())

    missing_closed_position_stats = all_closed_position_ids - closed_position_stat_ids
    for position_id in missing_closed_position_stats:
        position = portfolio.closed_positions[position_id]
        # Calculate the closing value for the profitability
        position_stats = calculate_position_statistics(clock, position)
        stats.add_positions_stats(position_id, position_stats)
        # Calculate stats that are only available for closed positions
        stats.closed_positions[position_id] = calculate_closed_position_statistics(clock, position, stats.positions[position_id])

    logger.info("update_statistics() complete")<|MERGE_RESOLUTION|>--- conflicted
+++ resolved
@@ -132,12 +132,7 @@
             first_trade_at=first_trade and first_trade.executed_at or None,
             last_trade_at=last_trade and last_trade.executed_at or None,
             summary=trade_analysis.calculate_summary_statistics(),
-<<<<<<< HEAD
-            long_summary=trade_analysis.calculate_long_summary_statistics(),
-            short_summary=trade_analysis.calculate_short_summary_statistics(),
-=======
             long_short_table=long_short_table,
->>>>>>> 2ef31c97
         )
     else:
         pf_stats = PortfolioStatistics(
