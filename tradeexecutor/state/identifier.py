"""Asset and trading pair identifiers.

How executor internally knows how to connect trading pairs in data and in execution environment (on-chain).
"""
import datetime
import enum
from pandas import DataFrame
from dataclasses import dataclass, field
from decimal import Decimal
from typing import Optional, Literal, TypeAlias

from dataclasses_json import dataclass_json
from eth_typing import HexAddress

from tradeexecutor.utils.accuracy import sum_decimal, ensure_exact_zero
from tradingstrategy.chain import ChainId
from web3 import Web3

from tradeexecutor.state.types import JSONHexAddress, USDollarAmount, LeverageMultiplier, USDollarPrice, Percent
from tradingstrategy.lending import LendingProtocolType
from tradingstrategy.stablecoin import is_stablecoin_like
from tradingstrategy.types import PrimaryKey


#: Asset unique id as a human-readable string.
#:
#: chain id - address tuple as string.
#:
#: Can be persisted.
#: Can be used in JSON serialisation.
#:
AssetFriendlyId: TypeAlias = str


@dataclass_json
@dataclass
class AssetType:
    """What kind of asset is this.

    We mark special tokens that are dynamically created
    by lending protocols.
    """

    #: Normal ERC-20
    token = "token"

    #: ERC-20 aToken with dynamic balance()
    collateral = "collateral"

    #: ERC-20 vToken with dynamic balance()
    borrowed = "borrowed"


@dataclass_json
@dataclass
class AssetIdentifier:
    """Identify a blockchain asset for trade execution.

    This is pass-by-copy (as opposite to pass-by-reference) asset identifier
    we use across the persistent state. Because we copy a lot of information
    about asset, not just its id, this makes data reads and diagnosing problems
    simpler.

    As internal token_ids and pair_ids may be unstable, trading pairs and tokens are explicitly
    referred by their smart contract addresses when a strategy decision moves to the execution.
    We duplicate data here to make sure we have a persistent record that helps to diagnose the sisues.
    """

    #: See https://chainlist.org/
    chain_id: int

    #: Smart contract address of the asset.
    #: Always lowercase.
    address: JSONHexAddress

    #: The ticker symbol of this token.
    token_symbol: str

    #: How many tokens this decimals.
    #: Must be always set and non-negative.
    decimals: int

    #: How this asset is referred in the internal database
    internal_id: Optional[PrimaryKey] = None

    #: Info page URL for this asset
    info_url: Optional[str] = None

    #: The underlying asset for aTokens, vTokens and such
    underlying: Optional["AssetIdentifier"] = None

    #: What kind of asset is this
    #:
    #: Legacy data will default to ``None``.
    #:
    type: AssetType | None = None

    #: Aave liquidation threhold for this asset
    #:
    #: Set on aTokens that are used as collateral.
    #:
    liquidation_threshold: float | None = None

    def __str__(self):
        if self.underlying:
            return f"<{self.token_symbol} ({self.underlying.token_symbol}) at {self.address}>"
        else:
            return f"<{self.token_symbol} at {self.address}>"

    def __hash__(self):
        assert self.chain_id, "chain_id needs to be set to be hashable"
        assert self.address, "address needs to be set to be hashable"
        return hash((self.chain_id, self.address))

    def __eq__(self, other):
        assert isinstance(other, TradingPairIdentifier), f"Got {other}"
        return self.chain_id == other.chain_id and self.address == other.address

    def __post_init__(self):
        assert type(self.address) == str, f"Got address {self.address} as {type(self.address)}"
        assert self.address.startswith("0x")
        self.address= self.address.lower()
        assert type(self.chain_id) == int
        assert type(self.decimals) == int, f"Bad decimals {self.decimals}"
        assert self.decimals >= 0

    def get_identifier(self) -> AssetFriendlyId:
        """Assets are identified by their smart contract address.

        JSON/Human friendly format to give hash keys to assets,
        in the format chain id-address.

        :return:
            JSON friendly hask key
        """
        return f"{self.chain_id}-{self.address.lower()}"

    @property
    def checksum_address(self) -> HexAddress:
        """Ethereum madness."""
        return Web3.to_checksum_address(self.address)

    def __eq__(self, other: "AssetIdentifier") -> bool:
        """Assets are considered be identical if they share the same smart contract address."""
        assert isinstance(other, AssetIdentifier), f"Compared to wrong class: {other} {other.__class__}"
        return self.address.lower() == other.address.lower()

    def convert_to_raw_amount(self, amount: Decimal) -> int:
        """Return any amount in token native units.

        Convert decimal to fixed point integer.
        """
        assert isinstance(amount, Decimal), "Input only exact numbers for the conversion, not fuzzy ones like floats"
        assert self.decimals is not None, f"Cannot perform human to raw token amount conversion, because no decimals given: {self}"
        return int(amount * Decimal(10**self.decimals))

    def convert_to_decimal(self, raw_amount: int) -> Decimal:
        assert self.decimals is not None, f"Cannot perform human to raw token amount conversion, because no decimals given: {self}"
        return Decimal(raw_amount) / Decimal(10**self.decimals)

    def is_stablecoin(self) -> bool:
        """Do we think this asset reprents a stablecoin"""
        return is_stablecoin_like(self.token_symbol)

    def is_interest_accruing(self) -> bool:
        """Will this token gain on-chain interest thru rebase"""

        # TODO: this condition may change in the future when new asset types are introduced
        return self.underlying is not None

    def is_credit(self) -> bool:
        """Is this a credit asset that accrue interest for us"""
        assert self.underlying
        return self.token_symbol.startswith("a")  # TODO: Hardcoded Aave v3

    def is_debt(self) -> bool:
        """Is this a credit asset that accrue interest for us"""
        assert self.underlying
        return self.token_symbol.startswith("v")  # TODO: Hardcoded Aave v3

    def get_pricing_asset(self) -> "AssetIdentifier":
        """Get the asset that delivers price for this asset.

        :return:

            If this asset is a derivative of another,
            then get the underlying, otherwise return self.
        """
        return self.underlying if self.underlying else self


class TradingPairKind(enum.Enum):
    """What kind of trading position this is.

    - Spot markets are base:quote token pairs

    - Credit supplies are aToken:token pairs
    """

    #: Bought tokens from DEX
    #:
    spot_market_hold = "spot_market_hold"

    #: Bought rebalancing tokens from DEX
    #:
    #: E.g. buy stETH or aUSD directly through DEX,
    #: instead of thru vault/reserves deposit.
    #:
    spot_market_hold_rebalancing_token = "spot_market_rebalancing token"

    #: Supplying credit to Aave reserves/gaining interest
    #:
    credit_supply = "credit_supply"

    #: Leveraged long constructd using lending protocols
    #:
    lending_protocol_long = "lending_protocol_long"

    #: Leveraged short constructd using lending protocols
    #:
    lending_protocol_short = "lending_protocol_short"

    def is_interest_accruing(self) -> bool:
        """Do base or quote or both gain interest during when the position is open."""
        return self in (TradingPairKind.lending_protocol_short, TradingPairKind.lending_protocol_long, TradingPairKind.credit_supply)

    def is_credit_based(self) -> bool:
        return self.is_interest_accruing()

    def is_credit_supply(self) -> bool:
        """This trading pair is for gaining interest."""
        return self == TradingPairKind.credit_supply

    def is_shorting(self) -> bool:
        """This trading pair is for shorting."""
        return self == TradingPairKind.lending_protocol_short

    def is_longing(self) -> bool:
        """This trading pair is for shorting."""
        return self == TradingPairKind.lending_protocol_long

    def is_leverage(self) -> bool:
        """This is a leverage trade on a lending protocol."""
        return self.is_shorting() or self.is_longing()

    def is_spot(self) -> bool:
        """This is a spot market pair."""
        return self == TradingPairKind.spot_market_hold or self == TradingPairKind.spot_market_hold_rebalancing_token


@dataclass_json
@dataclass(slots=True)
class TradingPairIdentifier:
    """Uniquely identify one trading pair across all tradeable blockchain assets.

    This is pass-by-copy (as opposite to pass-by-reference) trading pair identifier
    we use across the persistent state. Because we copy a lot of information
    about asset, not just its id, this makes data reads and diagnosing problems
    simpler.

    - Tokens are converted from machine readable token0 - token1 pair
      to more human-friendly base and quote token pair.
      See :ref:`conversion <trading pair>`.

    - This class is a data class that is a copy-by-value in the persistent state:
      We copy both machine-readable information (smart contract addresses)
      and human readable information (symbols), as both are important
      to store for the persistent use - we do not expect to be able to lookup
      the information again with smart contract addresses in the future,
      as API access is expensive and blockchains may permanently be abandon.


    - This class is preferred to be used as immutable, but
      sometimes it is handy to manually override :py:attr`fee`
      for different backtesting scenarios

    - This identifier is also used for :term:`lending protocols <lending protocol>`.
      In this case :py:attr:`base` is aToken like aUSDC. and :py:attr:`quote`
      is USDC.
    """

    #: Base token in this trading pair
    #:
    #: E.g. `WETH`.
    #:
    #: In leveraged positions this is borrowed asset with :py:attr:`AssetIdentifier.underlying` set.
    #:
    #:
    base: AssetIdentifier

    #: Quote token in this trading pair
    #:
    #: E.g. `USDC`
    #:
    #: In leveraged positions and credit supply positions, this is borrowed asset with :py:attr:`AssetIdentifier.underlying` set.
    #:
    quote: AssetIdentifier

    #: Smart contract address of the pool contract.
    #:
    #: - Uniswap v2 pair contract address
    #:
    #: - Uniswap v3 pool contract address
    #:
    #: Set to asset address for Aave pools.
    #:
    pool_address: str

    #: Exchange address.
    #: Identifies a decentralised exchange.
    #: Uniswap v2 likes are identified by their factor address.
    exchange_address: str

    #: How this asset is referred in the internal database
    #:
    #: Internal ids are not stable over the long duration.
    #: Internal ids are not also stable across different oracles.
    #: Always use `(chain_id, pool_address)` pair for persistent lookups.
    #:
    #: For synthetic pairs, like leveraged pairs on lending protocols,
    #: the internal id is the same as the underlying spot pair id.
    #: TODO: Confirm this, or missing?
    #:
    internal_id: Optional[PrimaryKey] = None

    #: What is the internal exchange id of this trading pair.
    internal_exchange_id: Optional[PrimaryKey] = None

    #: Info page URL for this trading pair e.g. with the price charts
    info_url: Optional[str] = None

    #: Trading fee for this pair.
    #:
    #: Liquidity provider fee expressed as the percent of the trade.
    #:
    #: E.g. `0.0030` for 0.30% fee.
    #:
    #: Should be filled for all Uniswap v2 and Uniswap v3 pairs.
    #: If the smaller Uni v2 forks do not have good data, 0.0030% is assumed.
    #:
    fee: Optional[float] = None

    #: The underlying token0/token1 for Uniswap pair is flipped compared to base token/quote token.
    #:
    #: Use :py:meth:`has_reverse_token_order` to access - might not be set.
    #:
    reverse_token_order: Optional[bool] = None

    #: What kind of position this is
    #:
    kind: TradingPairKind = TradingPairKind.spot_market_hold

    #: Underlying spot trading pair
    #: 
    #: This is used e.g. by alpha models to track the underlying pairs
    #: when doing leveraged positions.
    #:
    underlying_spot_pair: Optional["TradingPairIdentifier"] = None

    def __post_init__(self):
        assert self.base.chain_id == self.quote.chain_id, "Cross-chain trading pairs are not possible"

        # float/int zero fix
        # TODO: Can be carefully removed later
        if self.fee == 0:
            self.fee = 0.0

        assert (type(self.fee) in {float, type(None)}) or (self.fee == 0)

    def __repr__(self):
        fee = self.fee or 0
        type_name = self.kind.name if self.kind else "spot"
        return f"<Pair {self.base.token_symbol}-{self.quote.token_symbol} {type_name} at {self.pool_address} ({fee * 100:.4f}% fee) on exchange {self.exchange_address}>"

    def __hash__(self):
        assert self.internal_id, "Internal id needed to be hashable"
        return self.internal_id

    def __eq__(self, other: "TradingPairIdentifier | None"):

        if other is None:
            return False

        assert isinstance(other, TradingPairIdentifier), f"Got {other}"
        return self.base == other.base and self.quote == other.quote

    @property
    def chain_id(self) -> int:
        """Return raw chain id.

        Get one from the base token, beacuse both tokens are on the same chain.

        See also :py:class:`tradingstrategy.chain.ChainId`
        """
        return self.base.chain_id

    def get_identifier(self) -> str:
        """We use the smart contract pool address to uniquely identify trading positions.

        Ethereum address is lowercased, not checksummed.
        """
        return self.pool_address.lower()

    def get_ticker(self) -> str:
        """Return base token symbol - quote token symbol human readable ticket.

        Example: ``WETH-USDC``, ``

        See also :py:meth:`get_human_description`.
        """
        return f"{self.base.token_symbol}-{self.quote.token_symbol}"

    def get_lending_protocol(self) -> LendingProtocolType | None:
        """Is this pair on a particular lending protocol."""
        if self.kind in (TradingPairKind.lending_protocol_short, TradingPairKind.lending_protocol_long):
            return LendingProtocolType.aave_v3
        return None

    def get_human_description(self, describe_type=False) -> str:
        """Get short ticker human description for this pair.

        :param describe_type:
            Handle spot, short and such pairs.

        See :py:meth:`get_ticker`.
        """

        if describe_type:
            underlying = self.underlying_spot_pair or self
            if self.is_short():
                return f"{underlying.get_ticker()} short"
            elif self.is_spot():
                return f"{self.get_ticker()} spot"
            elif self.is_credit_supply():
                return f"{underlying.get_ticker()} credit"

        return self.get_ticker()

    def has_complete_info(self) -> bool:
        """Check if the pair has good information.

        Because of the open-ended  nature a lot of irrelevant broken
        data can be found on blockchains.

        Both base and quote token must have

        - Symbol

        - Decimals

        This check is mainly useful to filter out crap tokens
        from the trading decisions.
        """
        return (self.base.decimals > 0 and
                self.base.token_symbol and
                self.quote.decimals > 0 and
                self.quote.token_symbol)

    def has_reverse_token_order(self) -> bool:
        """Has Uniswap smart contract a flipped token order.

        - Is token0 base token or token0 is the quote token

        See :py:func:`eth_defi.uniswap_v3.price.get_onchain_price`
        """
        assert self.reverse_token_order is not None, f"reverse_token_order not set for: {self}"
        return self.reverse_token_order

    def get_max_leverage_at_open(
        self,
        side: Literal["long", "short"] = "short",
    ) -> LeverageMultiplier:
        """Return the max leverage we can set for this position at open.

        E.g. for AAVE WETH short this is 0.8 because we can supply
        1000 USDC to get 800 USDC loan. This gives us the health factor
        of 1.13 on open.

        Max Leverage in pair: l=1/(1-cfBuy); cfBuy = collateralFacor of Buy Asset

        - `See 1delta documentation <https://docs.1delta.io/lenders/metrics>`__.

        :param side:
            Order side: long or short
        """
        assert self.kind in (TradingPairKind.lending_protocol_short, TradingPairKind.lending_protocol_long)

        max_long_leverage = 1 / (1 - self.get_collateral_factor())
        max_short_leverage = max_long_leverage - 1

        return max_short_leverage if side == "short" else max_long_leverage

    def is_leverage(self) -> bool:
        return self.kind.is_leverage()

    def is_short(self) -> bool:
        """Leveraged short."""
        return self.kind.is_shorting()

    def is_long(self) -> bool:
        """Leveraged long, not spot."""
        return self.kind.is_longing()

    def is_spot(self) -> bool:
        return self.kind.is_spot()

    def is_credit_supply(self) -> bool:
        return self.kind.is_credit_supply()

    def get_liquidation_threshold(self) -> Percent:
        """What's the liqudation threshold for this leveraged pair"""
        assert self.kind.is_leverage()
        # Liquidation threshold comes from the collateral token
        threshold = self.quote.liquidation_threshold
        assert 0 < threshold < 1, f"Liquidation theshold must be 0..1, got {threshold}"
        return threshold

    def get_collateral_factor(self) -> Percent:
        """Same as liquidation threshold.

        Alias for :py:meth:`get_liquidation_threshold`
        """
        return self.get_liquidation_threshold()

    def get_pricing_pair(self) -> Optional["TradingPairIdentifier"]:
        """Get the the trading pair that determines the price for the asset.

        - For spot pairs this is the trading pair itself

        - For pairs that may lack price feed data like USDC/USD
          pairs used in credit supply, return None

        :return:
            The trading pair we can use to query underlying asset price.

            Return ``None`` if the trading pair does not have price information.
        """
        if self.is_spot():
            return self
        elif self.is_leverage():
            assert self.underlying_spot_pair is not None, f"For a leveraged pair, we lack the price feed for the underlying spot: {self}"
            return self.underlying_spot_pair
        return None


@dataclass_json
@dataclass(slots=True)
class AssetWithTrackedValue:
    """Track one asset with a value.

    - Track asset quantity \

    - The asset can be vToken/aToken for interest based tracking,
      in this case :py:attr:`presentation` is set

    - Any tracked asset must get USD oracle price from somewhere
    """

    #: Asset we are tracking
    #:
    #: The is aToken or vToken asset.
    #:
    #: Use ``asset.underlying`` to get the token.
    #:
    asset: AssetIdentifier

    #: How many token units we have.
    #:
    #: In the case of loans this represents the underlying asset (WETH),
    #: not any gained interest (vWETH).
    #:
    quantity: Decimal

    #: What was the last known USD price of a single unit of quantity
    last_usd_price: USDollarPrice

    #: When the last pricing happened
    last_pricing_at: datetime.datetime

    #: Strategy cycle time stamp when the tracking was started
    #:
    created_at: datetime.datetime = field(default_factory=datetime.datetime.utcnow)

    #: Strategy cycle time stamp when the tracking was started
    #:
    created_strategy_cycle_at: datetime.datetime | None = None

    def __repr__(self):
        return f"<AssetWithTrackedValue {self.asset.token_symbol} {self.quantity} at price {self.last_usd_price} USD>"

    def __post_init__(self):
        assert isinstance(self.quantity, Decimal), f"Got {self.quantity.__class__}"
        assert self.quantity > 0, f"Any tracked asset must have positive quantity, received {self.asset} = {self.quantity}"
        assert self.last_usd_price is not None, "Price is None - asset price must set during initialisation"
        assert self.last_usd_price > 0

    def get_usd_value(self) -> USDollarAmount:
        """Rrturn the approximate value of this tracked asset.

        Priced in the `last_usd_price`
        """
        return float(self.quantity) * self.last_usd_price

    def revalue(self, price: USDollarPrice, when: datetime.datetime):
        """Update the latest known price of the asset."""
        assert isinstance(when, datetime.datetime)
        assert type(price) == float
        assert 0 < price < 1_000_000, f"Price sanity check {price}"
        self.last_usd_price = price
        self.last_pricing_at = when

    def change_quantity_and_value(
        self,
        delta: Decimal,
        price: USDollarPrice,
        when: datetime.datetime,
        allow_negative=False,
        available_accrued_interest: Decimal = Decimal(0),
    ):
        """The tracked asset amount is changing due to position increase/reduce.

        :param allow_negative:
            Backtesting helper parameter.

            Bail out with an exception if delta is too high and balance would go negative.

        :param available_accrued_interest:
            How much interest we have gained.

            To be used with ``allow_negative``.
        """
        assert delta is not None, "Asset delta must be given"
        self.revalue(price, when)

        if not allow_negative:
            total_available = self.quantity + available_accrued_interest
            assert sum_decimal((total_available, delta,)) >= 0, f"Tracked asset cannot go negative: {self}. delta: {delta}, total available: {total_available}, quantity: {self.quantity}, interest: {available_accrued_interest}"

        self.quantity += delta

        # Fix decimal math issues
        self.quantity = ensure_exact_zero(self.quantity)

        # TODO: this is a temp hack for testing to make sure the borrowed quantity can be minimum 0
        if self.quantity < 0:
            self.quantity = Decimal(0)

<<<<<<< HEAD
def add_informational_columns(df: DataFrame, pair: TradingPairIdentifier, exchange_slug: str):
    df['base_token_symbol'] = pair.base.token_symbol
    df['quote_token_symbol'] = pair.quote.token_symbol
    df['exchange_slug'] = exchange_slug
    df['chain_id'] = pair.base.chain_id
    df['fee'] = pair.fee * 10_000
    df['pair_id'] = pair.internal_id
    df['buy_volume_all_time'] = 0
    df['address'] = pair.pool_address
    df['exchange_id'] = pair.internal_exchange_id
    df['token0_address'] = pair.base.address
    df['token1_address'] = pair.quote.address
    df['token0_symbol'] = pair.base.token_symbol
    df['token1_symbol'] = pair.quote.token_symbol
    df['token0_decimals'] = pair.base.decimals
    df['token1_decimals'] = pair.quote.decimals
    return df
=======


>>>>>>> 6068ff60
<|MERGE_RESOLUTION|>--- conflicted
+++ resolved
@@ -645,7 +645,6 @@
         if self.quantity < 0:
             self.quantity = Decimal(0)
 
-<<<<<<< HEAD
 def add_informational_columns(df: DataFrame, pair: TradingPairIdentifier, exchange_slug: str):
     df['base_token_symbol'] = pair.base.token_symbol
     df['quote_token_symbol'] = pair.quote.token_symbol
@@ -662,8 +661,4 @@
     df['token1_symbol'] = pair.quote.token_symbol
     df['token0_decimals'] = pair.base.decimals
     df['token1_decimals'] = pair.quote.decimals
-    return df
-=======
-
-
->>>>>>> 6068ff60
+    return df