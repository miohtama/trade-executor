"""Asset and trading pair identifiers.

How executor internally knows how to connect trading pairs in data and in execution environment (on-chain).
"""
import datetime
import enum
from dataclasses import dataclass, field
from decimal import Decimal
from typing import Optional, Literal

from dataclasses_json import dataclass_json
from eth_typing import HexAddress

from tradeexecutor.utils.accuracy import sum_decimal, ensure_exact_zero
from tradingstrategy.chain import ChainId
from web3 import Web3

from tradeexecutor.state.types import JSONHexAddress, USDollarAmount, LeverageMultiplier, USDollarPrice, Percent
from tradeexecutor.strategy.default_routing_options import TradeRouting
from tradingstrategy.lending import LendingProtocolType
from tradingstrategy.stablecoin import is_stablecoin_like
from tradingstrategy.types import PrimaryKey


@dataclass_json
@dataclass
class AssetType:
    """What kind of asset is this.

    We mark special tokens that are dynamically created
    by lending protocols.
    """

    #: Normal ERC-20
    token = "token"

    #: ERC-20 aToken with dynamic balance()
    collateral = "collateral"

    #: ERC-20 vToken with dynamic balance()
    borrowed = "borrowed"


@dataclass_json
@dataclass
class AssetIdentifier:
    """Identify a blockchain asset for trade execution.

    As internal token_ids and pair_ids may be unstable, trading pairs and tokens are explicitly
    referred by their smart contract addresses when a strategy decision moves to the execution.
    We duplicate data here to make sure we have a persistent record that helps to diagnose the sisues.
    """

    #: See https://chainlist.org/
    chain_id: int

    #: Smart contract address of the asset.
    #: Always lowercase.
    address: JSONHexAddress

    #: The ticker symbol of this token.
    token_symbol: str

    #: How many tokens this decimals.
    #: Must be always set and non-negative.
    decimals: int

    #: How this asset is referred in the internal database
    internal_id: Optional[PrimaryKey] = None

    #: Info page URL for this asset
    info_url: Optional[str] = None

    #: The underlying asset for aTokens, vTokens and such
    underlying: Optional["AssetIdentifier"] = None

    #: What kind of asset is this
    #:
    #: Legacy data will default to ``None``.
    #:
    type: AssetType | None = None

    #: Aave liquidation threhold for this asset
    #:
    #: Set on aTokens that are used as collateral.
    #:
    liquidation_threshold: float | None = None

    def __str__(self):
        if self.underlying:
            return f"<{self.token_symbol} ({self.underlying.token_symbol}) at {self.address}>"
        else:
            return f"<{self.token_symbol} at {self.address}>"

    def __hash__(self):
        assert self.chain_id, "chain_id needs to be set to be hashable"
        assert self.address, "address needs to be set to be hashable"
        return hash((self.chain_id, self.address))

    def __eq__(self, other):
        assert isinstance(other, TradingPairIdentifier), f"Got {other}"
        return self.chain_id == other.chain_id and self.address == other.address

    def __post_init__(self):
        assert type(self.address) == str, f"Got address {self.address} as {type(self.address)}"
        assert self.address.startswith("0x")
        self.address= self.address.lower()
        assert type(self.chain_id) == int
        assert type(self.decimals) == int, f"Bad decimals {self.decimals}"
        assert self.decimals >= 0

    def get_identifier(self) -> str:
        """Assets are identified by their smart contract address."""
        return self.address.lower()

    @property
    def checksum_address(self) -> HexAddress:
        """Ethereum madness."""
        return Web3.to_checksum_address(self.address)

    def __eq__(self, other: "AssetIdentifier") -> bool:
        """Assets are considered be identical if they share the same smart contract address."""
        assert isinstance(other, AssetIdentifier), f"Compared to wrong class: {other} {other.__class__}"
        return self.address.lower() == other.address.lower()

    def convert_to_raw_amount(self, amount: Decimal) -> int:
        """Return any amount in token native units.

        Convert decimal to fixed point integer.
        """
        assert isinstance(amount, Decimal), "Input only exact numbers for the conversion, not fuzzy ones like floats"
        assert self.decimals is not None, f"Cannot perform human to raw token amount conversion, because no decimals given: {self}"
        return int(amount * Decimal(10**self.decimals))

    def convert_to_decimal(self, raw_amount: int) -> Decimal:
        assert self.decimals is not None, f"Cannot perform human to raw token amount conversion, because no decimals given: {self}"
        return Decimal(raw_amount) / Decimal(10**self.decimals)

    def is_stablecoin(self) -> bool:
        """Do we think this asset reprents a stablecoin"""
        return is_stablecoin_like(self.token_symbol)

    def get_pricing_asset(self) -> "AssetIdentifier":
        """Get the asset that delivers price for this asset.

        :return:

            If this asset is a derivative of another,
            then get the underlying, otherwise return self.
        """
        return self.underlying if self.underlying else self


class TradingPairKind(enum.Enum):
    """What kind of trading position this is.

    - Spot markets are base:quote token pairs

    - Credit supplies are aToken:token pairs
    """

    #: Bought tokens from DEX
    #:
    spot_market_hold = "spot_market_hold"

    #: Bought rebalancing tokens from DEX
    #:
    #: E.g. buy stETH or aUSD directly through DEX,
    #: instead of thru vault/reserves deposit.
    #:
    spot_market_hold_rebalancing_token = "spot_market_rebalancing token"

    #: Supplying credit to Aave reserves/gaining interest
    #:
    credit_supply = "credit_supply"

    #: Leveraged long constructd using lending protocols
    #:
    lending_protocol_long = "lending_protocol_long"

    #: Leveraged short constructd using lending protocols
    #:
    lending_protocol_short = "lending_protocol_short"

    def is_interest_accruing(self) -> bool:
        """Do base or quote or both gain interest during when the position is open."""
        return self in (TradingPairKind.lending_protocol_short, TradingPairKind.lending_protocol_long, TradingPairKind.credit_supply)

    def is_credit_based(self) -> bool:
        return self.is_interest_accruing()

    def is_credit_supply(self) -> bool:
        """This trading pair is for gaining interest."""
        return self == TradingPairKind.credit_supply

    def is_shorting(self) -> bool:
        """This trading pair is for shorting."""
        return self == TradingPairKind.lending_protocol_short

    def is_longing(self) -> bool:
        """This trading pair is for shorting."""
        return self == TradingPairKind.lending_protocol_long

    def is_leverage(self) -> bool:
        """This is a leverage trade on a lending protocol."""
        return self.is_shorting() or self.is_longing()

    def is_spot(self) -> bool:
        """This is a spot market pair."""
        return self == TradingPairKind.spot_market_hold or self == TradingPairKind.spot_market_hold_rebalancing_token


@dataclass_json
@dataclass(slots=True)
class TradingPairIdentifier:
    """Uniquely identify one trading pair across all tradeable blockchain assets.

    - Tokens are converted from machine readable token0 - token1 pair
      to more human-friendly base and quote token pair.
      See :ref:`conversion <trading pair>`.

    - This class is a data class that is a copy-by-value in the persistent state:
      We copy both machine-readable information (smart contract addresses)
      and human readable information (symbols), as both are important
      to store for the persistent use - we do not expect to be able to lookup
      the information again with smart contract addresses in the future,
      as API access is expensive and blockchains may permanently be abandon.


    - This class is preferred to be used as immutable, but
      sometimes it is handy to manually override :py:attr`fee`
      for different backtesting scenarios

    - This identifier is also used for :term:`lending protocols <lending protocol>`.
      In this case :py:attr:`base` is aToken like aUSDC. and :py:attr:`quote`
      is USDC.
    """

    #: Base token in this trading pair
    #:
    #: E.g. `WETH`.
    #:
    #: In leveraged positions this is borrowed asset with :py:attr:`AssetIdentifier.underlying` set.
    #:
    #:
    base: AssetIdentifier

    #: Quote token in this trading pair
    #:
    #: E.g. `USDC`
    #:
    #: In leveraged positions and credit supply positions, this is borrowed asset with :py:attr:`AssetIdentifier.underlying` set.
    #:
    quote: AssetIdentifier

    #: Smart contract address of the pool contract.
    #:
    #: - Uniswap v2 pair contract address
    #:
    #: - Uniswap v3 pool contract address
    #:
    #: Set to asset address for Aave pools.
    #:
    pool_address: str

    #: Exchange address.
    #: Identifies a decentralised exchange.
    #: Uniswap v2 likes are identified by their factory address.
    exchange_address: str

    #: How this asset is referred in the internal database
    #:
    #: Internal ids are not stable over the long duration.
    #: Internal ids are not also stable across different oracles.
    #: Always use `(chain_id, pool_address)` pair for persistent lookups.
    #:
    internal_id: Optional[int] = None

    #: What is the internal exchange id of this trading pair.
    internal_exchange_id: Optional[int] = None

    #: Info page URL for this trading pair e.g. with the price charts
    info_url: Optional[str] = None

    #: Trading fee for this pair.
    #:
    #: Liquidity provider fee expressed as the percent of the trade.
    #:
    #: E.g. `0.0030` for 0.30% fee.
    #:
    #: Should be filled for all Uniswap v2 and Uniswap v3 pairs.
    #: If the smaller Uni v2 forks do not have good data, 0.0030% is assumed.
    #:
    fee: Optional[float] = None

    #: The underlying token0/token1 for Uniswap pair is flipped compared to base token/quote token.
    #:
    #: Use :py:meth:`has_reverse_token_order` to access - might not be set.
    #:
    reverse_token_order: Optional[bool] = None

    #: What kind of position this is
    #:
    kind: TradingPairKind = TradingPairKind.spot_market_hold

<<<<<<< HEAD
    #: How this pair is routed
    #:
    #: Always initially set to None, but can be set later
    #:
    routing_hint: Optional[TradeRouting] = None
=======
    #: Underlying spot trading pair
    #: 
    #: This can be used to track price of assets in shorting pair
    #:
    #: TODO: Currently "mostly" unused.
    #:
    underlying_spot_pair: Optional["TradingPairIdentifier"] = None
>>>>>>> 5b338964

    def __post_init__(self):
        assert self.base.chain_id == self.quote.chain_id, "Cross-chain trading pairs are not possible"

        assert type(self.pool_address) == str, f"Got pool_address {self.pool_address} as {type(self.pool_address)}"

        # float/int zero fix
        # TODO: Can be carefully removed later
        if self.fee == 0:
            self.fee = 0.0

        assert (type(self.fee) in {float, type(None)}) or (self.fee == 0)

    def __repr__(self):
        fee = self.fee or 0
        type_name = self.kind.name if self.kind else "spot"
        return f"<Pair {self.base.token_symbol}-{self.quote.token_symbol} {type_name} at {self.pool_address} ({fee * 100:.4f}% fee) on exchange {self.exchange_address}>"

    def __hash__(self):
        assert self.internal_id, "Internal id needed to be hashable"
        return self.internal_id

    def __eq__(self, other):
        assert isinstance(other, TradingPairIdentifier), f"Got {other}"
        return self.base == other.base and self.quote == other.quote

    @property
    def chain_id(self) -> int:
        """Return raw chain id.

        Get one from the base token, beacuse both tokens are on the same chain.

        See also :py:class:`tradingstrategy.chain.ChainId`
        """
        return self.base.chain_id

    def get_identifier(self) -> str:
        """We use the smart contract pool address to uniquely identify trading positions.

        Ethereum address is lowercased, not checksummed.
        """
        return self.pool_address.lower()

    def get_ticker(self) -> str:
        """Return base token symbol - quote token symbol human readable ticket.

        Example: `WETH-USDC`.
        """
        return f"{self.base.token_symbol}-{self.quote.token_symbol}"

    def get_human_description(self) -> str:
        """Same as get_ticker()."""
        return self.get_ticker()

    def get_lending_protocol(self) -> LendingProtocolType | None:
        """Is this pair on a particular lending protocol."""
        if self.kind in (TradingPairKind.lending_protocol_short, TradingPairKind.lending_protocol_long):
            return LendingProtocolType.aave_v3
        return None

    def has_complete_info(self) -> bool:
        """Check if the pair has good information.

        Because of the open-ended  nature a lot of irrelevant broken
        data can be found on blockchains.

        Both base and quote token must have

        - Symbol

        - Decimals

        This check is mainly useful to filter out crap tokens
        from the trading decisions.
        """
        return (self.base.decimals > 0 and
                self.base.token_symbol and
                self.quote.decimals > 0 and
                self.quote.token_symbol)

    def has_reverse_token_order(self) -> bool:
        """Has Uniswap smart contract a flipped token order.

        - Is token0 base token or token0 is the quote token

        See :py:func:`eth_defi.uniswap_v3.price.get_onchain_price`
        """
        assert self.reverse_token_order is not None, f"reverse_token_order not set for: {self}"
        return self.reverse_token_order

    def get_max_leverage_at_open(
        self,
        side: Literal["long", "short"] = "short",
    ) -> LeverageMultiplier:
        """Return the max leverage we can set for this position at open.

        E.g. for AAVE WETH short this is 0.8 because we can supply
        1000 USDC to get 800 USDC loan. This gives us the health factor
        of 1.13 on open.

        Max Leverage in pair: l=1/(1-cfBuy); cfBuy = collateralFacor of Buy Asset

        - `See 1delta documentation <https://docs.1delta.io/lenders/metrics>`__.

        :param side:
            Order side: long or short
        """
        assert self.kind in (TradingPairKind.lending_protocol_short, TradingPairKind.lending_protocol_long)

        max_long_leverage = 1 / (1 - self.get_collateral_factor())
        max_short_leverage = max_long_leverage - 1

        return max_short_leverage if side == "short" else max_long_leverage

    def is_leverage(self) -> bool:
        return self.kind.is_leverage()

    def is_spot(self) -> bool:
        return self.kind.is_spot()

    def is_credit_supply(self) -> bool:
        return self.kind.is_credit_supply()

    def get_liquidation_threshold(self) -> Percent:
        """What's the liqudation threshold for this leveraged pair"""
        assert self.kind.is_leverage()
        # Liquidation threshold comes from the collateral token
        threshold = self.quote.liquidation_threshold
        assert 0 < threshold < 1, f"Liquidation theshold must be 0..1, got {threshold}"
        return threshold

    def get_collateral_factor(self) -> Percent:
        """Same as liquidation threshold.

        Alias for :py:meth:`get_liquidation_threshold`
        """
        return self.get_liquidation_threshold()

    def get_pricing_pair(self) -> Optional["TradingPairIdentifier"]:
        """Get the the trading pair that determines the price for the asset.

        - For spot pairs this is the trading pair itself

        - For pairs that may lack price feed data like USDC/USD
          pairs used in credit supply, return None

        :return:
            The trading pair we can use to query underlying asset price.

            Return ``None`` if the trading pair does not have price information.
        """
        if self.is_spot():
            return self
        elif self.is_leverage():
            assert self.underlying_spot_pair is not None, f"For a leveraged pair, we lack the price feed for the underlying spot: {self}"
            return self.underlying_spot_pair
        return None


@dataclass_json
@dataclass(slots=True)
class AssetWithTrackedValue:
    """Track one asset with a value.

    - Track asset quantity \

    - The asset can be vToken/aToken for interest based tracking,
      in this case :py:attr:`presentation` is set

    - Any tracked asset must get USD oracle price from somewhere
    """

    #: Asset we are tracking
    #:
    #: The is aToken or vToken asset.
    #:
    #: Use ``asset.underlying`` to get the token.
    #:
    asset: AssetIdentifier

    #: How many token units we have.
    #:
    #: In the case of loans this represents the underlying asset (WETH),
    #: not any gained interest (vWETH).
    #:
    quantity: Decimal

    #: What was the last known USD price of a single unit of quantity
    last_usd_price: USDollarPrice

    #: When the last pricing happened
    last_pricing_at: datetime.datetime

    #: Strategy cycle time stamp when the tracking was started
    #:
    created_at: datetime.datetime = field(default_factory=datetime.datetime.utcnow)

    #: Strategy cycle time stamp when the tracking was started
    #:
    created_strategy_cycle_at: datetime.datetime | None = None

    def __repr__(self):
        return f"<AssetWithTrackedValue {self.asset.token_symbol} {self.quantity} at price {self.last_usd_price} USD>"

    def __post_init__(self):
        assert isinstance(self.quantity, Decimal), f"Got {self.quantity.__class__}"
        assert self.quantity > 0, f"Any tracked asset must have positive quantity, received {self.asset} = {self.quantity}"
        assert self.last_usd_price is not None, "Price is None - asset price must set during initialisation"
        assert self.last_usd_price > 0

    def get_usd_value(self) -> USDollarAmount:
        """Rrturn the approximate value of this tracked asset.

        Priced in the `last_usd_price`
        """
        return float(self.quantity) * self.last_usd_price

    def revalue(self, price: USDollarPrice, when: datetime.datetime):
        """Update the latest known price of the asset."""
        assert isinstance(when, datetime.datetime)
        assert type(price) == float
        assert 0 < price < 1_000_000, f"Price sanity check {price}"
        self.last_usd_price = price
        self.last_pricing_at = when

    def change_quantity_and_value(
        self,
        delta: Decimal,
        price: USDollarPrice,
        when: datetime.datetime,
        allow_negative=False,
    ):
        """The tracked asset amount is changing due to position increase/reduce."""
        assert delta is not None, "Asset delta must be given"
        self.revalue(price, when)

        if not allow_negative:
            assert sum_decimal((self.quantity, delta,)) >= 0, f"Tracked asset cannot go negative: {self}. Quantity: {self.quantity}, delta: {delta}"

        self.quantity += delta

        # Fix decimal math issues
        self.quantity = ensure_exact_zero(self.quantity)

        # TODO: this is a temp hack for testing to make sure the borrowed quantity can be minimum 0
        if self.quantity < 0:
            self.quantity = Decimal(0)

<|MERGE_RESOLUTION|>--- conflicted
+++ resolved
@@ -303,13 +303,12 @@
     #:
     kind: TradingPairKind = TradingPairKind.spot_market_hold
 
-<<<<<<< HEAD
     #: How this pair is routed
     #:
     #: Always initially set to None, but can be set later
     #:
     routing_hint: Optional[TradeRouting] = None
-=======
+    
     #: Underlying spot trading pair
     #: 
     #: This can be used to track price of assets in shorting pair
@@ -317,7 +316,6 @@
     #: TODO: Currently "mostly" unused.
     #:
     underlying_spot_pair: Optional["TradingPairIdentifier"] = None
->>>>>>> 5b338964
 
     def __post_init__(self):
         assert self.base.chain_id == self.quote.chain_id, "Cross-chain trading pairs are not possible"
