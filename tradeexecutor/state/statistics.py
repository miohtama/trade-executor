"""Various statistics calculated across portfolios and positions.

Statistics are calculated/refreshed on the server-side and exported as a part of the state.
This way the clients (JavaScript) do not need to reconstruct this information.

Any statistics are optional: they are not needed to make any state transitions, they are
purely there for profit and loss calculations.
"""
import datetime
from collections import defaultdict
from dataclasses import field, dataclass
from math import isnan
from typing import Dict, List, Optional, Tuple

import pandas as pd
from dataclasses_json import dataclass_json
from pandas import DatetimeIndex

from tradingstrategy.types import USDollarAmount
from tradeexecutor.analysis.trade_analyser import TradeSummary


@dataclass_json
@dataclass
class PositionStatistics:
    """Time-series of statistics calculated for each open position.

    Position statistics are recalculated at the same time positions are revalued.
    The time-series of these statistics are stored as a part of the state,
    allowing one to plot the position performance over time.
    """

    #: Real-time clock when these stats were calculated
    #:
    calculated_at: datetime.datetime

    #: When this position was revalued last time.
    #: Should not be far off from `calculated_at`
    #: because we should revalue positions always before calculating their stats.
    last_valuation_at: datetime.datetime

    #: Profitability %
    #:
    #: Unrealised profitability
    #:
    profitability: float

    #: How much profit we made so far
    profit_usd: USDollarAmount

    #: The current number of owned units
    quantity: float

    #: The current position size dollars
    #:
    value: USDollarAmount

    def __post_init__(self):
        assert isinstance(self.calculated_at, datetime.datetime)
        assert isinstance(self.last_valuation_at, datetime.datetime)
        assert not isnan(self.profitability)


@dataclass_json
@dataclass
class FinalPositionStatistics:
    """When position is closed, its final statistics are calculated.

    These statistics contain fields that is not present in open positions.
    """

    #: Real-time clock when these stats were calculated
    calculated_at: datetime.datetime

    #: How many trades we have made
    trade_count: int

    #: How much was the first purchase
    value_at_open: USDollarAmount

    #: How much was we held at the maximum point of time
    value_at_max: USDollarAmount


@dataclass_json
@dataclass
class PortfolioStatistics:
    '''Portfolio statistics for each timepoint.

    Updated with regular ticks for a live strategy.

    If backtesting, only calculated_at and total_equity are necessary for later visualisations and metrics
    If livetrading, then all attributes should be specified so that for displaying updated metrics after each trade 
    '''

    #: Real-time clock when these stats were calculated
    calculated_at: datetime.datetime


    # Deprecated: Use net_asset_value
    total_equity: USDollarAmount

    net_asset_value: Optional[USDollarAmount] = None
    
    free_cash: Optional[USDollarAmount] = None
    open_position_count: Optional[int] = None
    open_position_equity: Optional[USDollarAmount] = None
    frozen_position_count: Optional[int] = None
    frozen_position_equity: Optional[USDollarAmount] = None
    closed_position_count: Optional[int] = None
    unrealised_profit_usd: Optional[USDollarAmount] = None

    first_trade_at: Optional[datetime.datetime] = None
    last_trade_at: Optional[datetime.datetime] = None

    realised_profit_usd: Optional[USDollarAmount] = 0
    summary: Optional[TradeSummary] = None
<<<<<<< HEAD
    long_summary: Optional[TradeSummary] = None
    short_summary: Optional[TradeSummary] = None
=======
    long_short_table: Optional[str] = None
>>>>>>> 2ef31c97

    def get_value(self) -> USDollarAmount:
        if self.net_asset_value is not None:
            return self.net_asset_value

        # Legacy
        return self.total_equity

    def __post_init__(self):
        pass
        # TODO: Cannot do this yet because of legacy data
        # assert (self.total_equity or self.net_asset_value), "PortfolioStatistics: could not calculate value for the portfolio"


@dataclass_json
@dataclass
class Statistics:
    """Statistics for a trade execution state.

    We calculate various statistics on the server-side and make them part of the state,
    so that JS clients can easily display this information.

    Statistics are collected over time and more often than trading ticks.
    We store historical statistics for each position as the part of the state.
    """

    #: Per portfolio statistics.
    #:
    #: Contains list of statistics for the portfolio over time.
    #: The first timestamp is the first entry in the list.
    #: Note that now we have only one portfolio per state.
    #:
    #: This is calculated in :py:func:`tradeexecutor.statistics.core.calculate_statistics`.
    #:
    portfolio: List[PortfolioStatistics] = field(default_factory=list)

    #: Per position statistics.
    #: We look them up by position id.
    #: Each position contains list of statistics for the position over time.
    #: The first timestamp is the first entry in the list.
    positions: Dict[int, List[PositionStatistics]] = field(default_factory=lambda: defaultdict(list))

    #: Per position statistics for closed positions.
    closed_positions: Dict[int, FinalPositionStatistics] = field(default_factory=dict)

    def get_latest_portfolio_stats(self) -> PortfolioStatistics:
        return self.portfolio[-1]
    
    def get_earliest_portfolio_stats(self) -> PortfolioStatistics:
        return self.portfolio[0]
    
    def get_equity_series(self) -> pd.Series:
        """Get the time series of portfolio equity.

        :return: Pandas Series with timestamps as index and equity as values.
        """
        return pd.Series(
            [ps.total_equity for ps in self.portfolio],
            index=[ps.calculated_at for ps in self.portfolio],
            name="equity"
        )

    def get_latest_position_stats(self, position_id: int) -> PositionStatistics:
        return self.positions[position_id][-1]

    def add_positions_stats(self, position_id: int, p_stats: PositionStatistics):
        """Add a new sample to position stats.

        We cannot use defaultdict() here because we lose defaultdict instance on state serialization.
        """
        assert isinstance(position_id, int)
        assert isinstance(p_stats, PositionStatistics)
        stat_list = self.positions.get(position_id, [])
        stat_list.append(p_stats)
        self.positions[position_id] = stat_list

    def get_portfolio_statistics_dataframe(
            self,
            attr_name: str,
            resampling_time: str="D",
            resampling_method: str="max") -> pd.Series:
        """Get any of position statistcs value as a columnar data.

        Get the daily performance of the portfolio.

        Example:

        .. code-block:: python

            # Create time series of portfolio "total_equity" over its lifetime
            s = stats.get_portfolio_statistics_dataframe("total_equity")

        :param attr_name:
            Which variable we are interested in.
            E.g. `total_equity`.

        :param resampling_time:
            See http://pandas.pydata.org/pandas-docs/stable/user_guide/timeseries.html#resampling

        :param resamping_method:
            See http://pandas.pydata.org/pandas-docs/stable/user_guide/timeseries.html#resampling

        :return:
            DataFrame for the value with time as index.
        """

        assert len(self.portfolio) > 0, f"Statistics did not have any calculations for positions: {self.portfolio}"

        # https://stackoverflow.com/questions/40815238/convert-dataframe-index-to-datetime
        s = pd.Series(
            [getattr(ps, attr_name) for ps in self.portfolio],
            index=DatetimeIndex([ps.calculated_at for ps in self.portfolio]),
        )

        # Convert data to daily if we have to
        assert resampling_method == "max", f"Unsupported resamping method {resampling_method}"
        return s.resample(resampling_time).max()
    
    def get_naive_rolling_pnl_pct(self) -> float:
        """Get the naive rolling PnL percentage.

        Used to display the PnL on the backtest progress bar.

        :return:
            Profitability -1...inf
        """

        if len(self.portfolio) == 0:
            return 0.0

        return (self.portfolio[-1].get_value() - self.portfolio[0].get_value()) / self.portfolio[0].get_value()


def calculate_naive_profitability(
        total_equity_series: pd.Series,
        look_back: Optional[pd.Timedelta] = None,
        start_at: Optional[pd.Timestamp] = None,
        end_at: Optional[pd.Timestamp] = None) -> Tuple[Optional[float], Optional[pd.Timedelta]]:
    """Calculate the profitability as value at end - value at start.

    .. warning::

        This method assumes there are no deposits or redemptions.
        See :py:mod:`tradeexecutor.visual.equity_curve` for more advanced
        profit calculations.

    :param total_equity:
        As received from get_portfolio_statistics_dataframe()

    :return:
        Tuple (Profitability as %, duration of the sample period).
        (None, None) if we cannot calculate anything yet.
    """

    if len(total_equity_series) < 2:
        return None, None

    if look_back:
        assert not(start_at or end_at), "Give either look_back or range"

        end_at = total_equity_series.index[-1]
        start_at = end_at - look_back

        # We cannot look back data we do not have
        start_at = max(total_equity_series.index[0], start_at)
    else:
        assert start_at and end_at, "Give either look_back or range"


    # https://stackoverflow.com/a/42266376/315168
    start_val_idx = total_equity_series.index.get_indexer([start_at], method="nearest")
    end_val_idx = total_equity_series.index.get_indexer([end_at], method="nearest")

    start_val = float(total_equity_series.iloc[start_val_idx])
    end_val = float(total_equity_series.iloc[end_val_idx])

    return (end_val - start_val) / (start_val), end_at - start_at<|MERGE_RESOLUTION|>--- conflicted
+++ resolved
@@ -115,12 +115,7 @@
 
     realised_profit_usd: Optional[USDollarAmount] = 0
     summary: Optional[TradeSummary] = None
-<<<<<<< HEAD
-    long_summary: Optional[TradeSummary] = None
-    short_summary: Optional[TradeSummary] = None
-=======
     long_short_table: Optional[str] = None
->>>>>>> 2ef31c97
 
     def get_value(self) -> USDollarAmount:
         if self.net_asset_value is not None:
