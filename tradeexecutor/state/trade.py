--- conflicted
+++ resolved
@@ -464,11 +464,10 @@
     #:
     claimed_interest: Optional[Decimal] = None
 
-<<<<<<< HEAD
     #: The TradeRouting option that was used for this trade.
     #:
     routing_hint: Optional[str] = None
-=======
+
     #: How much interest this trade paid back on the debt.
     #:
     #: Expressed in base token quantity.
@@ -482,7 +481,6 @@
     #: because the actual amount may change after execution.
     #:
     paid_interest: Optional[Decimal] = None
->>>>>>> 5b338964
 
     def __repr__(self) -> str:
         if self.is_spot():
