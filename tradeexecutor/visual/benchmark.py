--- conflicted
+++ resolved
@@ -9,16 +9,12 @@
 from tradeexecutor.analysis.trade_analyser import build_trade_analysis
 from tradeexecutor.state.statistics import PortfolioStatistics
 from tradeexecutor.state.visualisation import Plot
-<<<<<<< HEAD
 from tradeexecutor.state.state import State
+from tradeexecutor.strategy.trading_strategy_universe import TradingStrategyUniverse
 from tradeexecutor.visual.technical_indicator import visualise_technical_indicator
 from tradingstrategy.timebucket import TimeBucket
-=======
-from tradeexecutor.strategy.trading_strategy_universe import TradingStrategyUniverse
-from tradeexecutor.visual.technical_indicator import visualise_technical_indicator
 from tradingstrategy.pair import HumanReadableTradingPairDescription
 from tradingstrategy.types import USDollarAmount
->>>>>>> 91ade307
 
 
 def visualise_portfolio_equity_curve(
@@ -332,7 +328,220 @@
 
     return fig
 
-<<<<<<< HEAD
+
+def visualise_benchmark(*args, **kwargs) -> go.Figure:
+    warnings.warn('This function is deprecated. Use visualise_equity_curve_benchmark instead', DeprecationWarning, stacklevel=2)
+    return visualise_equity_curve_benchmark(*args, **kwargs)
+
+
+
+def create_benchmark_equity_curves(
+    strategy_universe: TradingStrategyUniverse,
+    pairs: Dict[str, HumanReadableTradingPairDescription],
+    initial_cash: USDollarAmount,
+    custom_colours={"BTC": "orange", "ETH": "blue", "All cash": "black"}
+) -> pd.DataFrame:
+    """Create data series of different buy-and-hold benchmarks.
+
+    - Create different benchmark indexes to compare y our backtest results against
+
+    - Has default colours set for `BTC` and `ETH` pair labels
+
+    See also
+
+    - Output be given e.g. to :py:func:`tradeexecutor.analysis.grid_search.visualise_grid_search_equity_curves`
+
+    Example:
+
+    .. code-block:: python
+
+        from tradeexecutor.analysis.grid_search import visualise_grid_search_equity_curves
+        from tradeexecutor.visual.benchmark import create_benchmark_equity_curves
+
+        # List of pair descriptions we used to look up pair metadata
+        our_pairs = [
+            (ChainId.centralised_exchange, "binance", "BTC", "USDT"),
+            (ChainId.centralised_exchange, "binance", "ETH", "USDT"),
+        ]
+
+        benchmark_indexes = create_benchmark_equity_curves(
+            strategy_universe,
+            {"BTC": our_pairs[0], "ETH": our_pairs[1]},
+            initial_cash=StrategyParameters.initial_cash,
+        )
+
+        fig = visualise_grid_search_equity_curves(
+            grid_search_results,
+            benchmark_indexes=benchmark_indexes,
+        )
+        fig.show()
+
+    :param strategy_universe:
+        Strategy universe from where we
+
+    :param pairs:
+        Trading pairs benchmarked.
+
+        In a format `short label` : `pair description`.
+
+    :param initial_cash:
+        The value for all cash benchmark and the initial backtest deposit.
+
+        All cash is that you would just sit on the top of the cash pile
+        since start of the backtest.
+
+    :param custom_colours:
+        Apply these colours on the benchmark series
+
+    :return:
+        Pandas DataFrame.
+
+        DataFrame has series labelled "BTC", "ETH", "All cash", etc.
+
+        DataFrame and its series' `attrs` contains colour information for well-known pairs.
+
+    """
+
+    returns = {}
+
+    # Get close prices for all pairs
+    for key, value in pairs.items():
+        pair = strategy_universe.data_universe.pairs.get_pair_by_human_description(value)
+        close_data = strategy_universe.data_universe.candles.get_candles_by_pair(pair)["close"]
+        initial_inventory = initial_cash / float(close_data.iloc[0])
+        series = close_data * initial_inventory
+        returns[key] = series
+
+    # Form all cash line
+    if initial_cash is not None:
+        assert len(returns) > 0
+        assert type(initial_cash) in (int, float)
+        first_close = next(iter(returns.values()))
+        start_at = first_close.index[0]
+        end_at = first_close.index[-1]
+        idx = [start_at, end_at]
+        values = [initial_cash, initial_cash]
+        all_cash_series = pd.Series(values, idx)
+        returns["All cash"] = all_cash_series
+
+    # Wrap it up in a DataFrame
+    benchmark_indexes = pd.DataFrame(returns)
+
+    # Apply custom colors
+    for symbol, colour in custom_colours.items():
+        if symbol in benchmark_indexes.columns:
+            benchmark_indexes[symbol].attrs = {"colour": colour}
+
+    return benchmark_indexes
+
+
+
+def visualise_benchmark(*args, **kwargs) -> go.Figure:
+    warnings.warn('This function is deprecated. Use visualise_equity_curve_benchmark instead', DeprecationWarning, stacklevel=2)
+    return visualise_equity_curve_benchmark(*args, **kwargs)
+
+
+
+def create_benchmark_equity_curves(
+    strategy_universe: TradingStrategyUniverse,
+    pairs: Dict[str, HumanReadableTradingPairDescription],
+    initial_cash: USDollarAmount,
+    custom_colours={"BTC": "orange", "ETH": "blue", "All cash": "black"}
+) -> pd.DataFrame:
+    """Create data series of different buy-and-hold benchmarks.
+
+    - Create different benchmark indexes to compare y our backtest results against
+
+    - Has default colours set for `BTC` and `ETH` pair labels
+
+    See also
+
+    - Output be given e.g. to :py:func:`tradeexecutor.analysis.grid_search.visualise_grid_search_equity_curves`
+
+    Example:
+
+    .. code-block:: python
+
+        from tradeexecutor.analysis.grid_search import visualise_grid_search_equity_curves
+        from tradeexecutor.visual.benchmark import create_benchmark_equity_curves
+
+        # List of pair descriptions we used to look up pair metadata
+        our_pairs = [
+            (ChainId.centralised_exchange, "binance", "BTC", "USDT"),
+            (ChainId.centralised_exchange, "binance", "ETH", "USDT"),
+        ]
+
+        benchmark_indexes = create_benchmark_equity_curves(
+            strategy_universe,
+            {"BTC": our_pairs[0], "ETH": our_pairs[1]},
+            initial_cash=StrategyParameters.initial_cash,
+        )
+
+        fig = visualise_grid_search_equity_curves(
+            grid_search_results,
+            benchmark_indexes=benchmark_indexes,
+        )
+        fig.show()
+
+    :param strategy_universe:
+        Strategy universe from where we
+
+    :param pairs:
+        Trading pairs benchmarked.
+
+        In a format `short label` : `pair description`.
+
+    :param initial_cash:
+        The value for all cash benchmark and the initial backtest deposit.
+
+        All cash is that you would just sit on the top of the cash pile
+        since start of the backtest.
+
+    :param custom_colours:
+        Apply these colours on the benchmark series
+
+    :return:
+        Pandas DataFrame.
+
+        DataFrame has series labelled "BTC", "ETH", "All cash", etc.
+
+        DataFrame and its series' `attrs` contains colour information for well-known pairs.
+
+    """
+
+    returns = {}
+
+    # Get close prices for all pairs
+    for key, value in pairs.items():
+        pair = strategy_universe.data_universe.pairs.get_pair_by_human_description(value)
+        close_data = strategy_universe.data_universe.candles.get_candles_by_pair(pair)["close"]
+        initial_inventory = initial_cash / float(close_data.iloc[0])
+        series = close_data * initial_inventory
+        returns[key] = series
+
+    # Form all cash line
+    if initial_cash is not None:
+        assert len(returns) > 0
+        assert type(initial_cash) in (int, float)
+        first_close = next(iter(returns.values()))
+        start_at = first_close.index[0]
+        end_at = first_close.index[-1]
+        idx = [start_at, end_at]
+        values = [initial_cash, initial_cash]
+        all_cash_series = pd.Series(values, idx)
+        returns["All cash"] = all_cash_series
+
+    # Wrap it up in a DataFrame
+    benchmark_indexes = pd.DataFrame(returns)
+
+    # Apply custom colors
+    for symbol, colour in custom_colours.items():
+        if symbol in benchmark_indexes.columns:
+            benchmark_indexes[symbol].attrs = {"colour": colour}
+
+    return benchmark_indexes
+
+
 def visualise_long_short_benchmark(
     state: State,
     time_bucket: TimeBucket,
@@ -410,111 +619,4 @@
         line=dict(color=colour),
     )
     
-    return fig
-=======
-
-def visualise_benchmark(*args, **kwargs) -> go.Figure:
-    warnings.warn('This function is deprecated. Use visualise_equity_curve_benchmark instead', DeprecationWarning, stacklevel=2)
-    return visualise_equity_curve_benchmark(*args, **kwargs)
-
-
-
-def create_benchmark_equity_curves(
-    strategy_universe: TradingStrategyUniverse,
-    pairs: Dict[str, HumanReadableTradingPairDescription],
-    initial_cash: USDollarAmount,
-    custom_colours={"BTC": "orange", "ETH": "blue", "All cash": "black"}
-) -> pd.DataFrame:
-    """Create data series of different buy-and-hold benchmarks.
-
-    - Create different benchmark indexes to compare y our backtest results against
-
-    - Has default colours set for `BTC` and `ETH` pair labels
-
-    See also
-
-    - Output be given e.g. to :py:func:`tradeexecutor.analysis.grid_search.visualise_grid_search_equity_curves`
-
-    Example:
-
-    .. code-block:: python
-
-        from tradeexecutor.analysis.grid_search import visualise_grid_search_equity_curves
-        from tradeexecutor.visual.benchmark import create_benchmark_equity_curves
-
-        # List of pair descriptions we used to look up pair metadata
-        our_pairs = [
-            (ChainId.centralised_exchange, "binance", "BTC", "USDT"),
-            (ChainId.centralised_exchange, "binance", "ETH", "USDT"),
-        ]
-
-        benchmark_indexes = create_benchmark_equity_curves(
-            strategy_universe,
-            {"BTC": our_pairs[0], "ETH": our_pairs[1]},
-            initial_cash=StrategyParameters.initial_cash,
-        )
-
-        fig = visualise_grid_search_equity_curves(
-            grid_search_results,
-            benchmark_indexes=benchmark_indexes,
-        )
-        fig.show()
-
-    :param strategy_universe:
-        Strategy universe from where we
-
-    :param pairs:
-        Trading pairs benchmarked.
-
-        In a format `short label` : `pair description`.
-
-    :param initial_cash:
-        The value for all cash benchmark and the initial backtest deposit.
-
-        All cash is that you would just sit on the top of the cash pile
-        since start of the backtest.
-
-    :param custom_colours:
-        Apply these colours on the benchmark series
-
-    :return:
-        Pandas DataFrame.
-
-        DataFrame has series labelled "BTC", "ETH", "All cash", etc.
-
-        DataFrame and its series' `attrs` contains colour information for well-known pairs.
-
-    """
-
-    returns = {}
-
-    # Get close prices for all pairs
-    for key, value in pairs.items():
-        pair = strategy_universe.data_universe.pairs.get_pair_by_human_description(value)
-        close_data = strategy_universe.data_universe.candles.get_candles_by_pair(pair)["close"]
-        initial_inventory = initial_cash / float(close_data.iloc[0])
-        series = close_data * initial_inventory
-        returns[key] = series
-
-    # Form all cash line
-    if initial_cash is not None:
-        assert len(returns) > 0
-        assert type(initial_cash) in (int, float)
-        first_close = next(iter(returns.values()))
-        start_at = first_close.index[0]
-        end_at = first_close.index[-1]
-        idx = [start_at, end_at]
-        values = [initial_cash, initial_cash]
-        all_cash_series = pd.Series(values, idx)
-        returns["All cash"] = all_cash_series
-
-    # Wrap it up in a DataFrame
-    benchmark_indexes = pd.DataFrame(returns)
-
-    # Apply custom colors
-    for symbol, colour in custom_colours.items():
-        if symbol in benchmark_indexes.columns:
-            benchmark_indexes[symbol].attrs = {"colour": colour}
-
-    return benchmark_indexes
->>>>>>> 91ade307
+    return fig