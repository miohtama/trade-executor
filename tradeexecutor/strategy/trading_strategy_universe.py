"""Trading Strategy oracle data integration.

Define trading universe based on data from :py:mod:`tradingstrategy` and
market data feeds.

See :ref:`trading universe` for more information.
"""

import contextlib
import datetime
import pickle
import textwrap
from abc import abstractmethod
from dataclasses import dataclass
import logging
from math import isnan
from pathlib import Path
from typing import List, Optional, Callable, Tuple, Set, Dict, Iterable, Collection

import pandas as pd

from tradingstrategy.lending import LendingReserveUniverse, LendingReserveDescription, LendingCandleType, LendingCandleUniverse
from tradingstrategy.token import Token
from tradingstrategy.candle import GroupedCandleUniverse
from tradingstrategy.chain import ChainId
from tradingstrategy.client import Client, BaseClient
from tradingstrategy.exchange import ExchangeUniverse, Exchange, ExchangeType
from tradingstrategy.liquidity import GroupedLiquidityUniverse, ResampledLiquidityUniverse
from tradingstrategy.pair import DEXPair, PandasPairUniverse, resolve_pairs_based_on_ticker, \
    filter_for_exchanges, filter_for_quote_tokens, StablecoinFilteringMode, filter_for_stablecoins, \
    HumanReadableTradingPairDescription, filter_for_chain, filter_for_base_tokens, filter_for_exchange
from tradingstrategy.timebucket import TimeBucket
from tradingstrategy.types import TokenSymbol
from tradingstrategy.universe import Universe
from tradingstrategy.utils.groupeduniverse import filter_for_pairs

from tradeexecutor.strategy.execution_context import ExecutionMode, ExecutionContext
from tradeexecutor.state.identifier import AssetIdentifier, TradingPairIdentifier, TradingPairKind, AssetType
from tradeexecutor.strategy.universe_model import StrategyExecutionUniverse, UniverseModel, DataTooOld, UniverseOptions, default_universe_options


logger = logging.getLogger(__name__)


class TradingUniverseIssue(Exception):
    """Raised in the case trading universe has some bad data etc. issues."""


@dataclass
class Dataset:
    """Contain raw loaded datasets."""

    #: Granularity of our OHLCV data
    time_bucket: TimeBucket

    #: All exchanges
    exchanges: ExchangeUniverse

    #: All trading pairs
    pairs: pd.DataFrame

    #: All lending reserves
    lending_reserves: Optional[LendingReserveUniverse] = None

    #: Candle data for all pairs
    candles: Optional[pd.DataFrame] = None

    #: All liquidity samples
    liquidity: Optional[pd.DataFrame] = None

    #: All lendinds candles
    lending_candles: Optional[LendingCandleUniverse] = None

    #: Liquidity data granularity
    liquidity_time_bucket: Optional[TimeBucket] = None

    #: Granularity of backtesting OHLCV data
    backtest_stop_loss_time_bucket: Optional[TimeBucket] = None

    #: All candles in stop loss time bucket
    backtest_stop_loss_candles: Optional[pd.DataFrame] = None

    #: Data clipping period
    start_at: Optional[datetime.datetime] = None

    #: Data clipping period
    end_at: Optional[datetime.datetime] = None

    #: How much back we looked from today
    history_period: Optional[datetime.timedelta] = None

    def get_chain_ids(self) -> Set[ChainId]:
        """Get all chain ids on this dataset."""
        return {e.chain_id for e in self.exchanges.exchanges}

    def __post_init__(self):
        """Check we got good data."""
        candles = self.candles
        if candles is not None:
            assert isinstance(candles, pd.DataFrame), f"Expected DataFrame, got {candles.__class__}"

        liquidity = self.liquidity
        if liquidity is not None:
            assert isinstance(liquidity, pd.DataFrame), f"Expected DataFrame, got {liquidity.__class__}"

        lending_candles = self.lending_candles
        if lending_candles is not None:
            assert isinstance(lending_candles, LendingCandleUniverse), f"Expected LendingCandleUniverse, got {lending_candles.__class__}"

        if self.history_period:
            assert self.start_at is None and self.end_at is None, f"You can only give history_period or backtesting range"


@dataclass
class TradingStrategyUniverse(StrategyExecutionUniverse):
    """A trading strategy universe using our own data feeds.

    - Captures both the market data feeds
      and factors needed to make trading decisions,
      like the strategy reserve currency and backtesting tweaks

    """

    #: Trading universe datasets.
    #:
    #: This encapsulates more generic `Universe` class from `tradingstrategy` package.
    data_universe: Optional[Universe] = None

    #: Are we using special take profit/stop loss trigger data.
    #:
    #: If we are, what is the time granularity of this data.
    backtest_stop_loss_time_bucket: Optional[TimeBucket] = None

    #: Special Pandas data feed for candles used only during the backtesting.
    #:
    #: This allows us to simulate take profit and stop loss trigger orders
    #: that would be based on real-time market data in a live execution environment.
    backtest_stop_loss_candles: Optional[GroupedCandleUniverse] = None

    #: How much historic data is needed by the strategy to make its decision.
    #:
    #: This is the explicit time frame in days or hours for the historical
    #: data before today for the strategy to make a decision.
    #:
    #: This will limit the amount of data downloaded from the oracle
    #: and greatly optimise the strategy decision execution.
    #:
    #: E.g. for 90 days you can use `datetime.timedelta(days=90)`
    required_history_period: Optional[datetime.timedelta] = None

    def __repr__(self):
        pair_count = self.data_universe.pairs.get_count()
        if pair_count <= 3:
            pair_tickers = [f"{p.base_token_symbol}-{p.quote_token_symbol}" for p in self.data_universe.pairs.iterate_pairs()]
            return f"<TradingStrategyUniverse for {', '.join(pair_tickers)}>"
        else:
            return f"<TradingStrategyUniverse for {self.data_universe.pairs.get_count()} pairs>"

    @property
    def universe(self):
        """Backwards compatibility method.

        Deprecate in some point.
        """
        return self.data_universe

    def is_open_ended_universe(self) -> bool:
        """Can new trading pairs to be added to this universe over time.

        :return:
            True if the trading universe may contain hundreds or thousands of trading pairs.
        """
        # TODO: In the future strategy modules, make a real flag for this and now we just use this hack
        return self.data_universe.pairs.get_count() > 20

    def has_lending_data(self) -> bool:
        """Is any lending data available.

        .. note ::

            For live trading, lending candles are not available,
            but any lending rates are directly updated from on-chain sources.
        """
        return self.data_universe.lending_reserves is not None

    def clone(self) -> "TradingStrategyUniverse":
        """Create a copy of this universe.

        Any dataframes are now copied,
        but set by reference.
        """
        u = self.data_universe
        new_universe = Universe(
            time_bucket=u.time_bucket,
            chains=u.chains,
            exchanges=u.exchanges,
            pairs=u.pairs,
            candles=u.candles,
            liquidity=u.liquidity,
        )
        return TradingStrategyUniverse(
            data_universe=new_universe,
            backtest_stop_loss_time_bucket=self.backtest_stop_loss_time_bucket,
            backtest_stop_loss_candles=self.backtest_stop_loss_candles,
            reserve_assets=self.reserve_assets,
            required_history_period=self.required_history_period,
        )

    def write_pickle(self, path: Path):
        """Write a pickled ouput of this universe"""
        assert isinstance(path, Path)
        with path.open("wb") as out:
            pickle.dump(self, out)

    @staticmethod
    def read_pickle_dangerous(path: Path) -> "TradingStrategyUniverse":
        """Write a pickled ouput of this universe.

        .. warning::

            Only use for trusted input. Python pickle issue.

        """
        assert isinstance(path, Path)
        with path.open("rb") as inp:
            item = pickle.load(inp)
            assert isinstance(item, TradingStrategyUniverse)
            return item

    def get_pair_count(self) -> int:
        return self.data_universe.pairs.get_count()

    def is_empty(self) -> bool:
        """This is an empty universe

        - without trading pairs

        - ...or without candles
        """
        candles = self.data_universe.candles.df if self.data_universe.candles else []
        return self.data_universe.pairs.get_count() == 0 or len(candles) == 0

    def is_single_pair_universe(self) -> bool:
        """Is this trading universe made for a single pair trading.

        Note that even a single pair universe may contain two trading pairs,
        if we need intermediate routing pairs. E.g. AAVE -> BNB -> BUSD/
        """

        # TODO: Make a stupid assumption here
        # as our strategies currently have 1 or 2 pairs for single pair trading.
        # Convert this to a proper flag later.
        return self.data_universe.pairs.get_count() == 1

    def has_stop_loss_data(self) -> bool:
        """Do we have data available to determine trade stop losses.

        Note that this applies for backtesting only - when
        doing production trade execution, stop loss data is not part of the universe
        but real time pricing comes directly from the exchange using real-time
        side channels.
        """
        return (self.backtest_stop_loss_candles is not None) and \
            (self.backtest_stop_loss_time_bucket is not None)

    def validate(self):
        """Check that the created universe looks good.

        :raise TradingUniverseIssue:
            In the case of detected issues
        """
        if len(self.reserve_assets) != 1:
            raise TradingUniverseIssue(f"Only single reserve asset strategies supported for now, got {self.reserve_assets}")

        for a in self.reserve_assets:
            if a.decimals == 0:
                raise TradingUniverseIssue(f"Reserve asset lacks decimals {a}")

    def get_pair_by_human_description(self, desc: HumanReadableTradingPairDescription) -> TradingPairIdentifier:
        """Get pair by its human-readable description.

        See :py:meth:`tradingstrategy.pair.PandasPairUniverse.get_pair_by_human_description`

        The trading pair must be loaded in the exchange universe.

        :return:
            The trading pair on the exchange.

            Highest volume trading pair if multiple matches.

        :raise NoPairFound:
            In the case input data cannot be resolved.

        """
        assert self.data_universe.exchange_universe, "You must set universe.exchange_universe to be able to use this method"
        pair = self.data_universe.pairs.get_pair_by_human_description(self.data_universe.exchange_universe, desc)
        return translate_trading_pair(pair)

    def create_single_pair_universe(
            dataset: Dataset,
            chain_id: Optional[ChainId] = None,
            exchange_slug: Optional[str] = None,
            base_token: Optional[str] = None,
            quote_token: Optional[str] = None,
            pair: Optional[HumanReadableTradingPairDescription] = None,
    ) -> "TradingStrategyUniverse":
        """Filters down the dataset for a single trading pair.

        This is ideal for strategies that only want to trade a single pair.

        :param pair:
            Give the pair we create the universe for

        :param exchange_slug:
            Legacy.

            This or `pair`.

        :param chain_id:
            Legacy.

            This or `pair`.

        :param base_token:
            Legacy.

            This or `pair`.

        :param quote_token:
            Legacy.

            This or `pair`.
        """

        if not pair:
            if base_token and quote_token:
                # Legacy method of giving pair
                pair = (chain_id, exchange_slug, base_token, quote_token)

                # Limit the pair universe for selected entries
                pair_universe = PandasPairUniverse.create_pair_universe(
                    dataset.pairs,
                    pairs=[pair],
                )
            else:
                # Pair not given, but
                # input has only single pair
                assert len(dataset.pairs) == 1, "You need to give pair argument if input pair universe contains multiple pairs"
                pair_universe = PandasPairUniverse(dataset.pairs)
                pair_data = pair_universe.get_single()
                pair = pair_data.to_human_description()
        else:
            # Pair given
            pair_universe = PandasPairUniverse.create_pair_universe(
                dataset.pairs,
                pairs=[pair],
            )

        chain_id = pair[0]
        exchange_slug = pair[1]

        # We only trade on Pancakeswap v2
        exchange_universe = dataset.exchanges
        exchange = exchange_universe.get_by_chain_and_slug(chain_id, exchange_slug)
        assert exchange, f"No exchange {exchange_slug} found on chain {chain_id.name}"

        # Get daily candles as Pandas DataFrame
        if dataset.candles is not None:
            all_candles = dataset.candles
            filtered_candles = filter_for_pairs(all_candles, pair_universe.df)
            candle_universe = GroupedCandleUniverse(filtered_candles, time_bucket=dataset.time_bucket)
        else:
            candle_universe = None

        # Get liquidity candles as Pandas Dataframe
        if dataset.liquidity is not None and not dataset.liquidity.empty:
            all_liquidity = dataset.liquidity
            filtered_liquidity = filter_for_pairs(all_liquidity, pair_universe.df)
            liquidity_universe = GroupedLiquidityUniverse(filtered_liquidity)
        else:
            liquidity_universe = None

        pair = pair_universe.get_single()

        # We have only a single pair, so the reserve asset must be its quote token
        trading_pair_identifier = translate_trading_pair(pair)
        reserve_assets = [
            trading_pair_identifier.quote
        ]

        universe = Universe(
            time_bucket=dataset.time_bucket,
            chains={chain_id},
            pairs=pair_universe,
            exchanges={exchange},
            candles=candle_universe,
            liquidity=liquidity_universe,
            exchange_universe=exchange_universe,
            lending_candles=dataset.lending_candles
        )

        if dataset.backtest_stop_loss_candles is not None:
            stop_loss_candle_universe = GroupedCandleUniverse(
                dataset.backtest_stop_loss_candles,
                time_bucket=dataset.backtest_stop_loss_time_bucket)
        else:
            stop_loss_candle_universe = None

        # TODO: Not sure if we need to be smarter about stop loss candle
        # data handling here
        return TradingStrategyUniverse(
            data_universe=universe,
            reserve_assets=reserve_assets,
            backtest_stop_loss_time_bucket=dataset.backtest_stop_loss_time_bucket,
            backtest_stop_loss_candles=stop_loss_candle_universe,
        )

    @staticmethod
    def create_limited_pair_universe(
            dataset: Dataset,
            chain_id: ChainId,
            exchange_slug: str,
            pairs: Set[Tuple[str, str]],
            reserve_asset_pair_ticker: Optional[Tuple[str, str]] = None) -> "TradingStrategyUniverse":
        """Filters down the dataset for couple trading pair.

        This is ideal for strategies that only want to trade few pairs,
        or a single pair using three-way trading on a single exchange.

        The university reserve currency is set to the quote token of the first pair.

        :param dataset:
            Datasets downloaded from the server

        :param pairs:
            List of trading pairs as ticket tuples. E.g. `[ ("WBNB, "BUSD"), ("Cake", "WBNB") ]`

        :param reserve_asset_pair_ticker:
            Choose the quote token of this trading pair as a reserve asset.
            This must be given if there are several pairs (Python set order is unstable).

        """

        # We only trade on Pancakeswap v2
        exchange_universe = dataset.exchanges
        exchange = exchange_universe.get_by_chain_and_slug(chain_id, exchange_slug)
        assert exchange, f"No exchange {exchange_slug} found on chain {chain_id.name}"

        # Create trading pair database
        pair_universe = PandasPairUniverse.create_limited_pair_universe(
            dataset.pairs,
            exchange,
            pairs,
        )

        # Get daily candles as Pandas DataFrame
        all_candles = dataset.candles

        if all_candles is not None:
            filtered_candles = filter_for_pairs(all_candles, pair_universe.df)
            candle_universe = GroupedCandleUniverse(filtered_candles)
        else:
            candle_universe = None

        # Get liquidity candles as Pandas Dataframe
        if dataset.liquidity:
            all_liquidity = dataset.liquidity
            filtered_liquidity = filter_for_pairs(all_liquidity, pair_universe.df)
            liquidity_universe = GroupedLiquidityUniverse(filtered_liquidity)
        else:
            # Liquidity data loading skipped
            liquidity_universe = None

        if reserve_asset_pair_ticker:
            reserve_pair = pair_universe.get_one_pair_from_pandas_universe(
                exchange.exchange_id,
                reserve_asset_pair_ticker[0],
                reserve_asset_pair_ticker[1],
            )
        else:
            assert len(pairs) == 1, "Cannot automatically determine reserve asset if there are multiple trading pairs."
            first_ticker = next(iter(pairs))
            reserve_pair = pair_universe.get_one_pair_from_pandas_universe(
                exchange.exchange_id,
                first_ticker[0],
                first_ticker[1],
            )
        # We have only a single pair, so the reserve asset must be its quote token
        trading_pair_identifier = translate_trading_pair(reserve_pair)
        reserve_assets = [
            trading_pair_identifier.quote
        ]

        universe = Universe(
            time_bucket=dataset.time_bucket,
            chains={chain_id},
            pairs=pair_universe,
            exchanges={exchange},
            candles=candle_universe,
            liquidity=liquidity_universe,
            exchange_universe=exchange_universe,
        )

        if dataset.backtest_stop_loss_candles is not None:
            stop_loss_candle_universe = GroupedCandleUniverse(
                dataset.backtest_stop_loss_candles,
                time_bucket=dataset.backtest_stop_loss_time_bucket)
        else:
            stop_loss_candle_universe = None

        # TODO: Not sure if we need to be smarter about stop loss candle
        # data handling here
        return TradingStrategyUniverse(
            data_universe=universe,
            reserve_assets=reserve_assets,
            backtest_stop_loss_time_bucket=dataset.backtest_stop_loss_time_bucket,
            backtest_stop_loss_candles=stop_loss_candle_universe,
        )

    def get_pair_by_address(self, address: str) -> Optional[TradingPairIdentifier]:
        """Get a trading pair data by a smart contract address."""
        pair = self.data_universe.pairs.get_pair_by_smart_contract(address)
        if not pair:
            return None
        return translate_trading_pair(pair)

    def get_single_pair(self) -> TradingPairIdentifier:
        """Get the single trading pair in this universe."""
        pair = self.data_universe.pairs.get_single()
        return translate_trading_pair(pair)

    @staticmethod
    def create_multipair_universe(
            dataset: Dataset,
            chain_ids: Iterable[ChainId],
            exchange_slugs: Iterable[str],
            quote_tokens: Iterable[str],
            reserve_token: str,
            factory_router_map: Dict[str, tuple],
            liquidity_resample_frequency: Optional[str] = None,
    ) -> "TradingStrategyUniverse":
        """Create a trading universe where pairs match a filter conditions.

        These universe may contain thousands of trading pairs.
        This is for strategies that trade across multiple pairs,
        like momentum strategies.

        :param dataset:
            Datasets downloaded from the oracle

        :param chain_ids:
            Allowed blockchains

        :param exchange_slugs:
            Allowed exchanges

        :param quote_tokens:
            Allowed quote tokens as smart contract addresses

        :param reserve_token:
            The token addresses that are used as reserve assets.

        :param factory_router_map:
            Ensure we have a router address for every exchange we are going to use.
            TODO: In the future this information is not needed.

        :param liquidity_resample_frequency:
            Create a resampled liquidity universe instead of accurate one.

            If given, this will set `Universe.resampled_liquidity` attribute.

            Using :py:class:`ResampledLiquidityUniverse` will greatly
            speed up backtests that estimate trading pair liquidity,
            by trading off sample accuracy for code execution speed.

            Must be a Pandas frequency string value, like `1d`.

            Note that resamping itself takes a lot of time upfront,
            so you want to use this only if the backtest takes lont time.
        """

        assert type(chain_ids) == list or type(chain_ids) == set
        assert type(exchange_slugs) == list or type(exchange_slugs) == set
        assert type(quote_tokens) == list or type(quote_tokens) == set
        assert type(reserve_token) == str
        assert reserve_token.startswith("0x")

        for t in quote_tokens:
            assert t.startswith("0x")

        time_bucket = dataset.time_bucket

        # Normalise input parameters
        chain_ids = set(chain_ids)
        exchange_slugs = set(exchange_slugs)
        quote_tokens = set(q.lower() for q in quote_tokens)
        factory_router_map = {k.lower(): v for k, v in factory_router_map.items()}

        x: Exchange
        avail_exchanges = dataset.exchanges.exchanges
        our_exchanges = [x for x in avail_exchanges.values() if (x.chain_id in chain_ids) and (x.exchange_slug in exchange_slugs)]
        exchange_universe = ExchangeUniverse.from_collection(our_exchanges)

        # Check we got all exchanges in the dataset
        for x in our_exchanges:
            assert x.address.lower() in factory_router_map, f"Could not find router for a exchange {x.exchange_slug}, factory {x.address}, router map is: {factory_router_map}"

        # Choose all trading pairs that are on our supported exchanges and
        # with our supported quote tokens
        pairs_df = filter_for_exchanges(dataset.pairs, list(our_exchanges))
        pairs_df = filter_for_quote_tokens(pairs_df, quote_tokens)

        # Remove stablecoin -> stablecoin pairs, because
        # trading between stable does not make sense for our strategies
        pairs_df = filter_for_stablecoins(pairs_df, StablecoinFilteringMode.only_volatile_pairs)

        # Create the trading pair data for this specific strategy
        pairs = PandasPairUniverse(
            pairs_df,
            exchange_universe=exchange_universe,
        )

        # We do a bit detour here as we need to address the assets by their trading pairs first
        reserve_token_info = pairs.get_token(reserve_token)
        assert reserve_token_info, f"Reserve token {reserve_token} missing the trading pairset"
        reserve_assets = [
            translate_token(reserve_token_info)
        ]

        # Get daily candles as Pandas DataFrame
        all_candles = dataset.candles
        filtered_candles = filter_for_pairs(all_candles, pairs_df)
        candle_universe = GroupedCandleUniverse(filtered_candles, time_bucket=time_bucket)

        # Get liquidity candles as Pandas Dataframe
        all_liquidity = dataset.liquidity
        filtered_liquidity = filter_for_pairs(all_liquidity, pairs_df)

        if liquidity_resample_frequency is None:
            liquidity_universe = GroupedLiquidityUniverse(filtered_liquidity, time_bucket=dataset.liquidity_time_bucket)
            resampled_liquidity = None
        else:
            liquidity_universe = None
            # Do just a print notification now, consider beta
            # Optimally we want to resample, then store on a local disk cache,
            # so that we do not need to run resample at the start of each backtest
            print(f"Resamping liquidity data to {liquidity_resample_frequency}, this may take a long time")
            resampled_liquidity = ResampledLiquidityUniverse(filtered_liquidity, resample_period=liquidity_resample_frequency)

        if dataset.backtest_stop_loss_candles is not None:
            backtest_stop_loss_time_bucket = dataset.backtest_stop_loss_time_bucket
            filtered_candles = filter_for_pairs(dataset.backtest_stop_loss_candles, pairs_df)
            backtest_stop_loss_candles = GroupedCandleUniverse(filtered_candles, time_bucket=dataset.backtest_stop_loss_time_bucket)
        else:
            backtest_stop_loss_time_bucket = None
            backtest_stop_loss_candles = None

        universe = Universe(
            time_bucket=dataset.time_bucket,
            chains=chain_ids,
            pairs=pairs,
            exchanges=our_exchanges,
            candles=candle_universe,
            liquidity=liquidity_universe,
            resampled_liquidity=resampled_liquidity,
            exchange_universe=exchange_universe,
        )

        return TradingStrategyUniverse(
            data_universe=universe,
            reserve_assets=reserve_assets,
            backtest_stop_loss_time_bucket=backtest_stop_loss_time_bucket,
            backtest_stop_loss_candles=backtest_stop_loss_candles,
        )

    @staticmethod
    def create_from_dataset(dataset: Dataset):
        """Create a universe from loaded dataset.

        - Assume all trading pairs have the same quote token
          and that is our reserve asset

        - If dataset has trading pairs with different quote tokens,
          aborts

        For code example see :py:func:`load_trading_and_lending_data`.
        """

        chain_ids = dataset.pairs["chain_id"].unique()

        assert len(chain_ids) == 1, f"Currently only single chain datasets supported, got chains {chain_ids}"
        chain_id = chain_ids[0]

        pairs = PandasPairUniverse(dataset.pairs, exchange_universe=dataset.exchanges)

        quote_token = pairs.get_single_quote_token()
        reserve_asset = translate_token(quote_token)

        candle_universe = GroupedCandleUniverse(dataset.candles)

        universe = Universe(
            time_bucket=dataset.time_bucket,
            chains=chain_id,
            pairs=pairs,
            candles=candle_universe,
            liquidity=dataset.liquidity,
            resampled_liquidity=dataset,
            exchange_universe=dataset.exchanges,
            exchanges={e for e in dataset.exchanges.exchanges},
            lending_candles=dataset.lending_candles,
        )

        return TradingStrategyUniverse(
            data_universe=universe,
            reserve_assets=[reserve_asset],
            backtest_stop_loss_time_bucket=dataset.backtest_stop_loss_time_bucket,
            backtest_stop_loss_candles=dataset.backtest_stop_loss_candles,
        )

    @staticmethod
    def create_multichain_universe_by_pair_descriptions(
            dataset: Dataset,
            pairs: Collection[HumanReadableTradingPairDescription],
            reserve_token_symbol: str,
    ) -> "TradingStrategyUniverse":
        """Create a trading universe based on list of (exchange, pair tuples)

        This is designed for backtesting multipe pairs across different chains.
        The created universe do not have any routing options and thus
        cannot make any trades.

        :param dataset:
            Datasets downloaded from the oracle

        :param pairs:
            List of trading pairs to filter down.

            The pair set is desigend to be small, couple of dozens of pairs max.

            See :py:data:`HumanReadableTradingPairDescription`.

        :param reserve_token_symbol:
            The token symbol of the reverse asset.

            Because we do not support routing, we just pick the first matching token.
        """

        time_bucket = dataset.time_bucket

        # Create trading pair database
        pair_universe = PandasPairUniverse(dataset.pairs)

        # Filter pairs first and then rest by the resolved pairs
        our_pairs = {pair_universe.get_pair_by_human_description(dataset.exchanges, d) for d in pairs}
        chain_ids = {d[0] for d in pairs}
        pair_ids = {p.pair_id for p in our_pairs}
        exchange_ids = {p.exchange_id for p in our_pairs}
        our_exchanges = [dataset.exchanges.get_by_id(id) for id in exchange_ids]
        filtered_pairs_df = dataset.pairs.loc[dataset.pairs["pair_id"].isin(pair_ids)]

        # Recreate universe again, now with limited pairs
        pair_universe = PandasPairUniverse(filtered_pairs_df)

        # We do a bit detour here as we need to address the assets by their trading pairs first
        reserve_token = None
        for p in pair_universe.iterate_pairs():
            if p.quote_token_symbol == reserve_token_symbol:
                translated_pair = translate_trading_pair(p)
                reserve_token = translated_pair.quote

        assert reserve_token, f"Reserve token {reserve_token_symbol} missing the pair quote tokens"
        reserve_assets = [
            reserve_token
        ]

        # Get daily candles as Pandas DataFrame
        all_candles = dataset.candles

        if all_candles is not None:
            filtered_candles = filter_for_pairs(all_candles, pair_universe.df)
            candle_universe = GroupedCandleUniverse(filtered_candles, time_bucket=time_bucket)
        else:
            candle_universe = None

        universe = Universe(
            time_bucket=dataset.time_bucket,
            chains=chain_ids,
            pairs=pair_universe,
            exchanges=our_exchanges,
            candles=candle_universe,
            exchange_universe=ExchangeUniverse.from_collection(our_exchanges),
        )

        if dataset.backtest_stop_loss_candles is not None:
            stop_loss_candle_universe = GroupedCandleUniverse(dataset.backtest_stop_loss_candles)
        else:
            stop_loss_candle_universe = None

        return TradingStrategyUniverse(
            data_universe=universe,
            reserve_assets=reserve_assets,
            backtest_stop_loss_time_bucket=dataset.backtest_stop_loss_time_bucket,
            backtest_stop_loss_candles=stop_loss_candle_universe,
        )

    def get_credit_supply_pair(self) -> TradingPairIdentifier:
        """Get the credit supply trading pair.

        This trading pair identifies the trades where we move our strategy reserve
        currency to Aave lending pool to gain interest.

        Assume we move our single reserve currency to a single lending reserve we know for it.

        :return:
            Credit supply trading pair with ticket (aToken for reserve asset, reserve asset)
        """
        reserve_asset = self.get_reserve_asset()

        # Will raise exception if not available
        reserve = self.data_universe.lending_reserves.get_by_chain_and_address(
            ChainId(reserve_asset.chain_id),
            reserve_asset.address,
        )

        # Sanity check
        assert reserve.get_asset().address == reserve_asset.address

        underlying = translate_token(reserve.get_asset())
        atoken = translate_token(reserve.get_atoken(), underlying=underlying)

        return TradingPairIdentifier(
            atoken,
            underlying,
            pool_address=reserve.asset_address,
            exchange_address=reserve.asset_address,
            internal_id=reserve.reserve_id,
            kind=TradingPairKind.credit_supply,
        )
    
    def get_shorting_pair(self, pair: TradingPairIdentifier) -> TradingPairIdentifier:
        """Get the shorting pair from trading pair

        This trading pair identifies the trades where we borrow asset from Aave against 
        collateral.
        
        :param pair:
            Trading pair of the asset to be shorted
        
        :return:
            Short pair with ticker (vToken for borrowed asseet, aToken for reserve asset)
        """

        assert pair.kind == TradingPairKind.spot_market_hold

        borrow_token = pair.base
        collateral_token = pair.quote
        assert collateral_token == self.get_reserve_asset()

        # Will raise exception if not available
        borrow_reserve = self.data_universe.lending_reserves.get_by_chain_and_address(
            ChainId(borrow_token.chain_id),
            borrow_token.address,
        )

        collateral_reserve = self.data_universe.lending_reserves.get_by_chain_and_address(
            ChainId(collateral_token.chain_id),
            collateral_token.address,
        )

        vtoken = translate_token(
            borrow_reserve.get_vtoken(),
            underlying=borrow_token,
            type=AssetType.borrowed,
        )
        atoken = translate_token(
            collateral_reserve.get_atoken(),
            underlying=collateral_token,
            type=AssetType.collateral,
            # TODO: this is only the latest liquidation theshold, for historical data
            # for backtesting we neend to plugin some other logic later
            liquidation_threshold=collateral_reserve.additional_details.liquidation_threshold,
        )

        return TradingPairIdentifier(
            vtoken,
            atoken,
            pool_address=borrow_token.address,
            exchange_address=borrow_token.address,
            internal_id=borrow_reserve.reserve_id,
            kind=TradingPairKind.lending_protocol_short,
            underlying_spot_pair=pair,
        )


class TradingStrategyUniverseModel(UniverseModel):
    """A universe constructor that builds the trading universe data using Trading Strategy client.

    On a live exeuction, trade universe is reconstructor for the every tick,
    by refreshing the trading data from the server.
    """

    def __init__(self, client: Client, timed_task_context_manager: contextlib.AbstractContextManager):
        self.client = client
        self.timed_task_context_manager = timed_task_context_manager

    def log_universe(self, universe: Universe):
        """Log the state of the current universe.]"""
        data_start, data_end = universe.candles.get_timestamp_range()

        if universe.liquidity:
            liquidity_start, liquidity_end = universe.liquidity.get_timestamp_range()
        else:
            liquidity_start = liquidity_end = None

        logger.info(textwrap.dedent(f"""
                Universe constructed.                    
                
                Time periods
                - Time frame {universe.time_bucket.value}
                - Candle data range: {data_start} - {data_end}
                - Liquidity data range: {liquidity_start} - {liquidity_end}
                
                The size of our trading universe is
                - {len(universe.exchanges):,} exchanges
                - {universe.pairs.get_count():,} pairs
                - {universe.candles.get_sample_count():,} candles
                - {universe.liquidity.get_sample_count():,} liquidity samples                
                """))
        return universe

    def load_data(self,
                  time_frame: TimeBucket,
                  mode: ExecutionMode,
                  backtest_stop_loss_time_frame: Optional[TimeBucket] = None) -> Dataset:
        """Loads the server-side data using the client.

        :param client:
            Client instance. Note that this cannot be stable across ticks, as e.g.
            API keys can change. Client is recreated for every tick.

        :param mode:
            Live trading or vacktesting

        :param backtest_stop_loss_time_frame:
            Load more granular data for backtesting stop loss

        :return:
            None if not dataset for the strategy required
        """

        assert isinstance(mode, ExecutionMode), f"Expected ExecutionMode, got {mode}"

        client = self.client

        with self.timed_task_context_manager("load_data", time_bucket=time_frame.value):

            if mode.is_fresh_data_always_needed():
                # This will force client to redownload the data
                logger.info("Execution mode %s, purging trading data caches", mode)
                client.clear_caches()
            else:
                logger.info("Execution mode %s, not live trading, Using cached data if available", mode)

            exchanges = client.fetch_exchange_universe()
            pairs = client.fetch_pair_universe().to_pandas()
            candles = client.fetch_all_candles(time_frame).to_pandas()
            liquidity = client.fetch_all_liquidity_samples(time_frame).to_pandas()

            if backtest_stop_loss_time_frame:
                backtest_stop_loss_candles = client.fetch_all_candles(backtest_stop_loss_time_frame).to_pandas()
            else:
                backtest_stop_loss_candles = None

            return Dataset(
                time_bucket=time_frame,
                backtest_stop_loss_time_bucket=backtest_stop_loss_time_frame,
                exchanges=exchanges,
                pairs=pairs,
                candles=candles,
                liquidity=liquidity,
                backtest_stop_loss_candles=backtest_stop_loss_candles,
            )

    def check_data_age(self, ts: datetime.datetime, universe: TradingStrategyUniverse, best_before_duration: datetime.timedelta) -> datetime.datetime:
        """Check if our data is up-to-date and we do not have issues with feeds.

        Ensure we do not try to execute live trades with stale data.

        :raise DataTooOld:
            in the case data is too old to execute.

        :return:
            The data timestamp
        """
        max_age = ts - best_before_duration
        universe = universe.data_universe
        candle_end = None

        if universe.candles is not None:
            # Convert pandas.Timestamp to executor internal datetime format
            candle_start, candle_end = universe.candles.get_timestamp_range()
            candle_start = candle_start.to_pydatetime().replace(tzinfo=None)
            candle_end = candle_end.to_pydatetime().replace(tzinfo=None)

            if candle_end < max_age:
                diff = max_age - candle_end
                raise DataTooOld(f"Candle data {candle_start} - {candle_end} is too old to work with, we require threshold {max_age}, diff is {diff}")

        if universe.liquidity is not None:
            liquidity_start, liquidity_end = universe.liquidity.get_timestamp_range()
            liquidity_start = liquidity_start.to_pydatetime().replace(tzinfo=None)
            liquidity_end = liquidity_end.to_pydatetime().replace(tzinfo=None)

            if liquidity_end < max_age:
                raise DataTooOld(f"Liquidity data is too old to work with {liquidity_start} - {liquidity_end}")

            return min(liquidity_end, candle_end)

        else:
            return candle_end

    @staticmethod
    def create_from_dataset(
            dataset: Dataset,
            chains: List[ChainId],
            reserve_assets: List[AssetIdentifier],
            pairs_index=True):
        """Create an trading universe from dataset with zero filtering for the data."""

        exchanges = list(dataset.exchanges.exchanges.values())
        logger.debug("Preparing pairs")
        pairs = PandasPairUniverse(dataset.pairs, build_index=pairs_index)
        logger.debug("Preparing candles")
        candle_universe = GroupedCandleUniverse(dataset.candles)
        logger.debug("Preparing liquidity")
        liquidity_universe = GroupedLiquidityUniverse(dataset.liquidity)

        logger.debug("Preparing backtest stop loss data")
        if dataset.backtest_stop_loss_candles:
            backtest_stop_loss_candles = GroupedCandleUniverse(dataset.backtest_stop_loss_candles)
        else:
            backtest_stop_loss_candles = None

        universe = Universe(
            time_bucket=dataset.time_bucket,
            chains=chains,
            pairs=pairs,
            exchanges=exchanges,
            candles=candle_universe,
            liquidity=liquidity_universe,
        )

        logger.debug("Universe created")
        return TradingStrategyUniverse(
            data_universe=universe,
            reserve_assets=reserve_assets,
            backtest_stop_loss_candles=backtest_stop_loss_candles,
            backtest_stop_loss_time_bucket=dataset.backtest_stop_loss_time_bucket)

    @abstractmethod
    def construct_universe(self,
                           ts: datetime.datetime,
                           mode: ExecutionMode,
                           options: UniverseOptions) -> TradingStrategyUniverse:
        pass


class DefaultTradingStrategyUniverseModel(TradingStrategyUniverseModel):
    """Shortcut for simple strategies.

    - Assumes we have a strategy that fits to :py:mod:`tradeexecutor.strategy_module` definiton

    - At the start of the backtests or at each cycle of live trading, call
      the `create_trading_universe` callback of the strategy

    - Validate the output of the function
    """

    def __init__(self,
                 client: Optional[BaseClient],
                 execution_context: ExecutionContext,
                 create_trading_universe: Callable):
        """

        :param candle_time_frame_override:
            Use this candle time bucket instead one given in the strategy file.
            Allows to "speedrun" strategies.

        :param stop_loss_time_frame_override:
            Use this stop loss frequency instead one given in the strategy file.
            Allows to "speedrun" strategies.

        """
        assert isinstance(client, BaseClient) or client is None
        assert isinstance(execution_context, ExecutionContext), f"Got {execution_context}"
        assert isinstance(create_trading_universe, Callable), f"Got {create_trading_universe}"
        self.client = client
        self.execution_context = execution_context
        self.create_trading_universe = create_trading_universe

    def preload_universe(self, universe_options: UniverseOptions, execution_context: ExecutionContext | None = None):
        """Triggered before backtesting execution.

        - Load all datasets with progress bar display.

        - Not triggered in live trading, as universe changes between cycles
        """
        # TODO: Circular imports
        from tradeexecutor.backtest.data_preload import preload_data
        with self.execution_context.timed_task_context_manager(task_name="preload_universe"):
            return preload_data(
                self.client,
                self.create_trading_universe,
                universe_options=universe_options,
                execution_context=execution_context,
            )

    def construct_universe(self,
                           ts: datetime.datetime,
                           mode: ExecutionMode,
                           options: UniverseOptions) -> TradingStrategyUniverse:
        with self.execution_context.timed_task_context_manager(task_name="create_trading_universe"):
            universe = self.create_trading_universe(
                ts,
                self.client,
                self.execution_context,
                options)
            assert isinstance(universe, TradingStrategyUniverse), f"Expected TradingStrategyUniverse, got {universe.__class__}"
            universe.validate()
            return universe


def translate_token(
    token: Token,
    require_decimals=True,
    underlying: AssetIdentifier | None = None,
    type: AssetType | None = AssetType.token,
    liquidation_threshold: float | None = None,
) -> AssetIdentifier:
    """Translate Trading Strategy token data definition to trade executor.

    Trading Strategy client uses compressed columnar data for pairs and tokens.

    Creates `AssetIdentifier` based on data coming from
    Trading Strategy :py:class:`tradingstrategy.pair.PandasPairUniverse`.

    :param underlying:
        Underlying asset for dynamic lending tokens.

    :param require_decimals:
        Most tokens / trading pairs are non-functional without decimals information.
        Assume decimals is in place. If not then raise AssertionError.
        This check allows some early error catching on bad data.

    :param type:
        What kind of asset this is.

    :param liquidation_theshold:
        Aave liquidation threhold for this asset, only collateral type asset can have this.
    """

    if require_decimals:
        assert token.decimals, f"Bad token: {token}"
        assert token.decimals > 0, f"Bad token: {token}"

    if liquidation_threshold:
        assert type == AssetType.collateral, f"Only collateral tokens can have liquidation threshold, got {type}"

    return AssetIdentifier(
        token.chain_id.value,
        token.address,
        token.symbol,
        token.decimals,
        underlying=underlying,
        type=type,
        liquidation_threshold=liquidation_threshold,
    )


def translate_trading_pair(pair: DEXPair) -> TradingPairIdentifier:
    """Translate trading pair from client download to the trade executor.

    Trading Strategy client uses compressed columnar data for pairs and tokens.

    Translates a trading pair presentation from Trading Strategy client Pandas format to the trade executor format.

    Trade executor work with multiple different strategies, not just Trading Strategy client based.
    For example, you could have a completely on-chain data based strategy.
    Thus, Trade Executor has its internal asset format.

    This module contains functions to translate asset presentations between Trading Strategy client
    and Trade Executor.


    This is called when a trade is made: this is the moment when trade executor data format must be made available.
    """

    assert isinstance(pair, DEXPair), f"Expected DEXPair, got {type(pair)}"
    assert pair.base_token_decimals is not None, f"Base token missing decimals: {pair}"
    assert pair.quote_token_decimals is not None, f"Quote token missing decimals: {pair}"

    base = AssetIdentifier(
        chain_id=pair.chain_id.value,
        address=pair.base_token_address,
        token_symbol=pair.base_token_symbol,
        decimals=pair.base_token_decimals,
    )
    quote = AssetIdentifier(
        chain_id=pair.chain_id.value,
        address=pair.quote_token_address,
        token_symbol=pair.quote_token_symbol,
        decimals=pair.quote_token_decimals,
    )

    if pair.fee and isnan(pair.fee):
        # Repair some broken data
        fee = None
    else:
        # Convert DEXPair.fee BPS to %
        # So, after this, fee can either be multiplier or None
        if pair.fee is not None:
            # If BPS fee is set it must be more than 1 BPS.
            # Allow explicit fee = 0 in testing.
            # if pair.fee != 0:
            #     assert pair.fee > 1, f"DEXPair fee must be in BPS, got {pair.fee}"

            # can receive fee in bps or multiplier, but not raw form
            if pair.fee > 1:
                fee = pair.fee / 10_000

            else:
                fee = pair.fee

            # highest fee tier is currently 1% and lowest in 0.01%
            if fee != 0:
                assert 0.0001 <= fee <= 0.01, "bug in converting fee to multiplier, make sure bps"
        else:
            fee = None

    return TradingPairIdentifier(
        base=base,
        quote=quote,
        pool_address=pair.address,
        internal_id=pair.pair_id,
        info_url=pair.get_trading_pair_page_url(),
        exchange_address=pair.exchange_address,
        fee=fee,
        reverse_token_order=pair.token0_symbol != pair.base_token_symbol,
    )


def create_pair_universe_from_code(chain_id: ChainId, pairs: List[TradingPairIdentifier]) -> "PandasPairUniverse":
    """Create the trading universe from handcrafted data.

    Used in unit testing.
    """
    data = []
    used_ids = set()
    for idx, p in enumerate(pairs):
        assert p.base.decimals
        assert p.quote.decimals
        assert p.internal_exchange_id, f"All trading pairs must have internal_exchange_id set, did not have it set {p}"
        assert p.internal_id

        assert p.internal_id not in used_ids, f"Duplicate internal id {p}: {p.internal_id}"

        dex_pair = DEXPair(
            pair_id=p.internal_id,
            chain_id=chain_id,
            exchange_id=p.internal_exchange_id,
            address=p.pool_address,
            exchange_address=p.exchange_address,
            dex_type=ExchangeType.uniswap_v2,
            base_token_symbol=p.base.token_symbol,
            quote_token_symbol=p.quote.token_symbol,
            token0_symbol=p.base.token_symbol,
            token1_symbol=p.quote.token_symbol,
            token0_address=p.base.address,
            token1_address=p.quote.address,
            token0_decimals=p.base.decimals,
            token1_decimals=p.quote.decimals,
            fee=int(p.fee * 10_000) if p.fee else None,  # Convert to bps according to the documentation
        )
        used_ids.add(p.internal_id)
        data.append(dex_pair.to_dict())
    df = pd.DataFrame(data)
    return PandasPairUniverse(df)


def load_all_data(
        client: BaseClient,
        time_frame: TimeBucket,
        execution_context: ExecutionContext,
        universe_options: UniverseOptions,
        with_liquidity=True,
        liquidity_time_frame: Optional[TimeBucket] = None,
        stop_loss_time_frame: Optional[TimeBucket] = None,
) -> Dataset:
    """Load all pair, candle and liquidity data for a given time bucket.

    - Backtest data is never reloaded

    - Live trading purges old data fields and reloads data

    .. warning::

        Does not work in low memory environments due to high amount of trading pairs.
        Use :py:func:`tradeexecutor.strategy.trading_strategy_universe.load_partial_data`.

    :param client:
        Trading Strategy client instance

    :param time_frame:
        Candle time bucket of which granularity to data to load.

        Set to `TimeBucket.not_applicable` to downlaod only exchange and pair data,
        as used in unit testing.

    :param execution_context:
        Defines if we are live or backtesting

    :param with_liquidity:
        Load liquidity data.

        Note that all pairs may not have liquidity data available.

    :param stop_loss_time_frame:
        Load more granular candle data for take profit /tstop loss backtesting.

    :param liquidity_time_frame:
        Enable downloading different granularity of liquidity data.

        If not given default to `time_frame`.

    :return:
        Dataset that covers all historical data.

        This dataset is big and you need to filter it down for backtests.
    """

    assert isinstance(client, BaseClient)
    assert isinstance(time_frame, TimeBucket)
    assert isinstance(execution_context, ExecutionContext)

    # Apply overrides
    time_frame = universe_options.candle_time_bucket_override or time_frame

    assert universe_options.stop_loss_time_bucket_override is None, "Not supported yet"

    live = execution_context.live_trading
    with execution_context.timed_task_context_manager("load_data", time_bucket=time_frame.value):
        if live:
            # This will force client to redownload the data
            logger.info("Purging trading data caches")
            client.clear_caches()
        else:
            logger.info("Using cached data if available")

        exchanges = client.fetch_exchange_universe()
        pairs = client.fetch_pair_universe().to_pandas()

        candles = liquidity = stop_loss_candles = None

        if time_frame != TimeBucket.not_applicable:
            candles = client.fetch_all_candles(time_frame).to_pandas()

            if with_liquidity:
                if not liquidity_time_frame:
                    liquidity_time_frame = time_frame
                liquidity = client.fetch_all_liquidity_samples(liquidity_time_frame).to_pandas()

            if stop_loss_time_frame:
                stop_loss_candles = client.fetch_all_candles(stop_loss_time_frame).to_pandas()

        return Dataset(
            time_bucket=time_frame,
            liquidity_time_bucket=liquidity_time_frame,
            exchanges=exchanges,
            pairs=pairs,
            candles=candles,
            liquidity=liquidity,
            backtest_stop_loss_time_bucket=stop_loss_time_frame,
            backtest_stop_loss_candles=stop_loss_candles,
        )


def load_partial_data(
    client: BaseClient,
    execution_context: ExecutionContext,
    time_bucket: TimeBucket,
    pairs: Collection[HumanReadableTradingPairDescription] | pd.DataFrame,
    universe_options: UniverseOptions,
    liquidity=False,
    stop_loss_time_bucket: Optional[TimeBucket] = None,
    required_history_period: datetime.timedelta | None = None,
    lending_reserves: LendingReserveUniverse | Collection[LendingReserveDescription] | None = None,
    lending_candle_types: Collection[LendingCandleType] = (LendingCandleType.supply_apr, LendingCandleType.variable_borrow_apr),
    start_at: datetime.datetime | None = None,
    end_at: datetime.datetime | None = None,
    name: str | None = None,
    candle_progress_bar_desc: str | None = None,
    lending_candle_progress_bar_desc: str | None = None,
) -> Dataset:
    """Load pair data for given trading pairs.

    A loading function designed to load data for 2-20 pairs.
    Instead of loading all pair data over Parquet datasets,
    load only specific pair data from their corresponding JSONL endpoints.

    This function works in low memory environments unlike :py:func:`tradeexecutor.strategy.trading_strategy_universe.load_all_data`.

    Example:

    ... code-block:: python

        TRADING_PAIRS = [
            (ChainId.avalanche, "trader-joe", "WAVAX", "USDC"), # Avax
            (ChainId.polygon, "quickswap", "WMATIC", "USDC"),  # Matic
            (ChainId.ethereum, "uniswap-v2", "WETH", "USDC"),  # Eth
            (ChainId.ethereum, "uniswap-v2", "WBTC", "USDC"),  # Btc
        ]

        def create_trading_universe(
                ts: datetime.datetime,
                client: Client,
                execution_context: ExecutionContext,
                universe_options: UniverseOptions,
        ) -> TradingStrategyUniverse:

            assert not execution_context.mode.is_live_trading(), \
                f"Only strategy backtesting supported, got {execution_context.mode}"

            # Load data for our trading pair whitelist
            dataset = load_partial_data(
                client=client,
                time_bucket=CANDLE_TIME_BUCKET,
                pairs=TRADING_PAIRS,
                execution_context=execution_context,
                universe_options=universe_options,
                stop_loss_time_bucket=STOP_LOSS_TIME_BUCKET,
                start_at=START_AT,
                end_at=END_AT,
            )

            # Filter down the dataset to the pairs we specified
            universe = TradingStrategyUniverse.create_multichain_universe_by_pair_descriptions(
                dataset,
                TRADING_PAIRS,
                reserve_token_symbol="USDC"  # Pick any USDC - does not matter as we do not route
            )

            return universe

    :param client:
        Trading Strategy client instance

    :param time_bucket:
        The candle time frame.

    :param chain_id:
        Which blockchain hosts our exchange

    :param exchange_slug:
        Which exchange hosts our trading pairs

    :param exchange_slug:
        Which exchange hosts our trading pairs

    :param pairs:

        List of trading pair tickers.

        Can be

        - Human-readable descriptions, see :py:attr:`tradingstrategy.pair.HumanReadableTradingPairDescription`.
        - Direct :py:class:`pandas.DataFrame` of pairs.

    :param lending_reserves:
        Lending reserves for which you want to download the data.

        Either list of lending pool descriptions or preloaded lending universe.

    :param liquidity:
        Set true to load liquidity data as well

    :param lending_reverses:
        Set true to load lending reserve data as well

    :param stop_loss_time_bucket:
        If set load stop loss trigger
        data using this candle granularity.

    :param execution_context:
        Defines if we are live or backtesting

    :param universe_options:
        Override values given the strategy file.
        Used in testing the framework.

    :param required_history_period:
        How much historical data we need to load.

        Depends on the strategy. Defaults to load all data.

    :param start_at:
        Load data for a specific backtesting data range.

        TODO: Going to be deprecatd. Please use ``universe_options.start_at`` instead.

    :param end_at:
        Load data for a specific backtesting data range.

        TODO: Going to be deprecatd. Please use ``universe_options.end_at`` instead.

    :param name:
        The loading operation name used in progress bars

    :param candle_progress_bar_desc:
        Override the default progress bar message

    :param lending_candle_progress_bar_desc:
        Override the default progress bar message

    :return:
        Datataset containing the requested data

    """

    assert isinstance(client, BaseClient)
    assert isinstance(time_bucket, TimeBucket)
    assert isinstance(execution_context, ExecutionContext)
    assert isinstance(universe_options, UniverseOptions)

    # Apply overrides
    stop_loss_time_bucket = universe_options.stop_loss_time_bucket_override or stop_loss_time_bucket
    time_bucket = universe_options.candle_time_bucket_override or time_bucket

    # Some sanity and safety check
    if len(pairs) >= 25:
        logger.warning("This method is designed to load data for low number or trading pairs, got %d", len(pairs))

    # Legacy compat
    if not start_at:
        start_at = universe_options.start_at

    # Legacy compat
    if not end_at:
        end_at = universe_options.end_at

    if not required_history_period:
        required_history_period = universe_options.history_period

    assert (start_at and end_at) or required_history_period, \
        f"You need to give either history period or backtesting start_at - end_at range. We got {start_at}, {end_at}, {required_history_period}"

    # Where the data loading start can come from the hard backtesting range (start - end)
    # or how many days of historical data we ask for
    data_load_start_at = start_at or (datetime.datetime.utcnow() - required_history_period)

    with execution_context.timed_task_context_manager("load_partial_pair_data", time_bucket=time_bucket.value):

        exchange_universe = client.fetch_exchange_universe()

        if isinstance(pairs, pd.DataFrame):
            # Prefiltered pairs
            filtered_pairs_df = pairs
            our_pair_ids = pairs["pair_id"]
            exchange_ids = pairs["exchange_id"]
            our_exchanges = {exchange_universe.get_by_id(id) for id in exchange_ids}
            our_exchange_universe = ExchangeUniverse.from_collection(our_exchanges)
        else:
            # Load and filter pairs
            pairs_df = client.fetch_pair_universe().to_pandas()

            # We do not build the pair index here,
            # as we assume we filter out the pairs down a bit,
            # and then recontruct a new pair universe with only few selected pairs with full indexes
            # later. The whole purpose of this here is to
            # go around lack of good look up functions of raw DataFrame pairs data.
            pair_universe = PandasPairUniverse(pairs_df, build_index=False, exchange_universe=exchange_universe)

<<<<<<< HEAD
        # Filter pairs first and then rest by the resolved pairs
        our_pairs = {pair_universe.get_pair_by_human_description(exchange_universe, d) for d in pairs}
        our_pair_ids = {p.pair_id for p in our_pairs}
        exchange_ids = {p.exchange_id for p in our_pairs}
        our_exchanges = [exchange_universe.get_by_id(id) for id in exchange_ids]
        our_exchange_universe = ExchangeUniverse.from_collection(our_exchanges)
=======
            # Filter pairs first and then rest by the resolved pairs
            our_pairs = {pair_universe.get_pair_by_human_description(exchange_universe, d) for d in pairs}

            our_pair_ids = {p.pair_id for p in our_pairs}
            exchange_ids = {p.exchange_id for p in our_pairs}
            our_exchanges = {exchange_universe.get_by_id(id) for id in exchange_ids}
            our_exchange_universe = ExchangeUniverse.from_collection(our_exchanges)
>>>>>>> 3c2f8022

            # Eliminate the pairs we are not interested in from the database
            filtered_pairs_df = pairs_df.loc[pairs_df["pair_id"].isin(our_pair_ids)]

        # Autogenerate names by the pair count
        if not name:
            name = f"{len(filtered_pairs_df)} pairs"

        if not candle_progress_bar_desc:
            candle_progress_bar_desc = f"Loading OHLCV data for {name}"

        candles = client.fetch_candles_by_pair_ids(
            our_pair_ids,
            time_bucket,
            progress_bar_description=candle_progress_bar_desc,
            start_time=data_load_start_at,
            end_time=end_at,
        )

        if stop_loss_time_bucket:
            stop_loss_desc = f"Loading stop loss/take profit granular trigge data for {name}"
            stop_loss_candles = client.fetch_candles_by_pair_ids(
                our_pair_ids,
                stop_loss_time_bucket,
                progress_bar_description=stop_loss_desc,
                start_time=data_load_start_at,
                end_time=end_at,
            )
        else:
            stop_loss_candles = None

        if liquidity:
            raise NotImplemented("Partial liquidity data loading is not yet supported")

        if lending_reserves:
            if isinstance(lending_reserves, LendingReserveUniverse):
                lending_reserve_universe = lending_reserves
            else:
                lending_reserve_universe = client.fetch_lending_reserve_universe()
                lending_reserve_universe = lending_reserve_universe.limit(lending_reserves)

            if not lending_candle_progress_bar_desc:
                lending_candle_progress_bar_desc = f"Downloading lending rate data for {lending_reserve_universe.get_count()} assets"

            lending_candles_map = client.fetch_lending_candles_for_universe(
                lending_reserve_universe,
                bucket=time_bucket,
                candle_types=lending_candle_types,
                start_time=data_load_start_at,
                end_time=end_at,
                progress_bar_description=lending_candle_progress_bar_desc,
            )
            lending_candles = LendingCandleUniverse(lending_candles_map, lending_reserve_universe)
        else:
            lending_reserve_universe = None
            lending_candles = None

        return Dataset(
            time_bucket=time_bucket,
            exchanges=our_exchange_universe,
            pairs=filtered_pairs_df,
            candles=candles,
            liquidity=None,
            backtest_stop_loss_time_bucket=stop_loss_time_bucket,
            backtest_stop_loss_candles=stop_loss_candles,
            lending_reserves=lending_reserve_universe,
            lending_candles=lending_candles,
            start_at=start_at,
            end_at=end_at,
            history_period=required_history_period,
        )


def load_pair_data_for_single_exchange(
        client: BaseClient,
        execution_context: ExecutionContext,
        time_bucket: TimeBucket,
        chain_id: Optional[ChainId] = None,
        exchange_slug: Optional[str] = None,
        pair_tickers: Set[Tuple[str, str]] | Collection[HumanReadableTradingPairDescription] | None = None,
        universe_options: UniverseOptions = None,
        liquidity=False,
        stop_loss_time_bucket: Optional[TimeBucket] = None,
        required_history_period: Optional[datetime.timedelta] = None,
        start_time: Optional[datetime.datetime] = None,
        end_time: Optional[datetime.datetime] = None,
) -> Dataset:
    """Load pair data for a single decentralised exchange.

    If you are not trading the full trading universe,
    this function does a much smaller dataset download than
    :py:func:`load_all_data`.

    - This function uses optimised JSONL loading
      via :py:meth:`~tradingstrategy.client.Client.fetch_candles_by_pair_ids`.

    - Backtest data is never reloaded.
      Furthermore, the data is stored in :py:class:`Client`
      disk cache for the subsequent notebook and backtest runs.

    - Live trading purges old data fields and reloads data

    Example:

    ... code-block:: python

        TRADING_PAIR = (ChainId.avalanche, "trader-joe", "WAVAX", "USDC")

        dataset = load_pair_data_for_single_exchange(
            client,
            pair=TRADING_PAIR,
            execution_context=execution_context,
            universe_options=universe_options,
        )

    Example (old):

    .. code-block:: python

        # Time bucket for our candles
        candle_time_bucket = TimeBucket.d1

        # Which chain we are trading
        chain_id = ChainId.bsc

        # Which exchange we are trading on.
        exchange_slug = "pancakeswap-v2"

        # Which trading pair we are trading
        trading_pairs = {
            ("WBNB", "BUSD"),
            ("Cake", "WBNB"),
        }

        # Load all datas we can get for our candle time bucket
        dataset = load_pair_data_for_single_exchange(
            client,
            execution_context,
            candle_time_bucket,
            chain_id,
            exchange_slug,
            trading_pairs,
        )

    :param client:
        Trading Strategy client instance

    :param time_bucket:
        The candle time frame

    :param chain_id:
        Which blockchain hosts our exchange.

        Legacy. Give this or `pair`.

    :param exchange_slug:
        Which exchange hosts our trading pairs

        Legacy. Give this or `pair`.

    :param exchange_slug:
        Which exchange hosts our trading pairs

        Legacy. Give this or `pair`.

    :param pair_tickers:
        List of trading pair tickers as base token quote token tuples.
        E.g. `[('WBNB', 'BUSD'), ('Cake', 'BUSD')]`.

    :param liquidity:
        Set true to load liquidity data as well

    :param stop_loss_time_bucket:
        If set load stop loss trigger
        data using this candle granularity.

    :param execution_context:
        Defines if we are live or backtesting

    :param universe_options:
        Override values given the strategy file.
        Used in testing the framework.

    :param required_history_period:
        How much historical data we need to load.

        Depends on the strategy. Defaults to load all data.

    :param start_time:
        Timestamp when to start loding data (inclusive)

    :param end_time:
        Timestamp when to end loding data (inclusive)
    """

    assert isinstance(client, Client)
    assert isinstance(time_bucket, TimeBucket)
    assert isinstance(execution_context, ExecutionContext)

    if chain_id is not None:
        assert isinstance(chain_id, ChainId)

    if exchange_slug is not None:
        assert isinstance(exchange_slug, str)

    assert isinstance(universe_options, UniverseOptions)

    # Apply overrides
    stop_loss_time_bucket = universe_options.stop_loss_time_bucket_override or stop_loss_time_bucket
    time_bucket = universe_options.candle_time_bucket_override or time_bucket

    live = execution_context.live_trading
    with execution_context.timed_task_context_manager("load_pair_data_for_single_exchange", time_bucket=time_bucket.value):
        if live:
            # This will force client to redownload the data
            logger.info("Purging trading data caches")
            client.clear_caches()
        else:
            logger.info("Using cached data if available")

        exchanges = client.fetch_exchange_universe()
        pairs_df = client.fetch_pair_universe().to_pandas()

        # Resolve full pd.Series for each pair
        # we are interested in
        our_pairs = resolve_pairs_based_on_ticker(
            pairs_df,
            chain_id,
            exchange_slug,
            pair_tickers,
        )

        assert len(our_pairs) > 0, f"Pair data not found chain: {chain_id}, exchange: {exchange_slug}, tickers: {pair_tickers}"

        assert len(our_pairs) == len(pair_tickers), f"Pair resolution failed. Wanted to have {len(pair_tickers)} pairs, but after pair id resolution ended up with {len(our_pairs)} pairs"

        our_pair_ids = set(our_pairs["pair_id"])

        if len(our_pair_ids) > 1:
            desc = f"Loading OHLCV data for {exchange_slug}"
        else:
            pair = pair_tickers[0]
            desc = f"Loading OHLCV data for {pair[0]}-{pair[1]}"

        if required_history_period is not None:
            assert start_time is None, "You cannot give both start_time and required_history_period"
            start_time = datetime.datetime.utcnow() - required_history_period

        candles = client.fetch_candles_by_pair_ids(
            our_pair_ids,
            time_bucket,
            progress_bar_description=desc,
            start_time=start_time,
            end_time=end_time,
        )

        stop_loss_candles = None
        if stop_loss_time_bucket:
            if execution_context.live_trading:
                logger.info(f"Loading granular price data for stop loss/take profit skipped in live trading as live price events from the JSON-RPC endpoint are used")
            else:
                stop_loss_desc = f"Loading granular price data for stop loss/take profit for {exchange_slug}"
                stop_loss_candles = client.fetch_candles_by_pair_ids(
                    our_pair_ids,
                    stop_loss_time_bucket,
                    progress_bar_description=stop_loss_desc,
                    start_time=start_time,
                    end_time=end_time,
                )

        if liquidity:
            raise NotImplemented("Partial liquidity data loading is not yet supported")

        return Dataset(
            time_bucket=time_bucket,
            exchanges=exchanges,
            pairs=our_pairs,
            candles=candles,
            liquidity=None,
            backtest_stop_loss_time_bucket=stop_loss_time_bucket,
            backtest_stop_loss_candles=stop_loss_candles,
            start_at=start_time,
            end_at=end_time,
        )


def load_trading_and_lending_data(
    client: BaseClient,
    execution_context: ExecutionContext,
    chain_id: ChainId,
    time_bucket: TimeBucket = TimeBucket.d1,
    universe_options: UniverseOptions = default_universe_options,
    exchange_slugs: Set[str] | str | None = None,
    liquidity=False,
    stop_loss_time_bucket: Optional[TimeBucket] = None,
    reserve_asset_symbols: Set[TokenSymbol]={"USDC",},
    name: str | None = None,
    volatile_only=False,
):
    """Load trading and lending market for a single chain for all long/short pairs.

    - A shortcut method for constructing trading universe for multipair long/short strategy

    - Gets all supported lending pairs on a chain

    - Discards trading pairs that do not have a matching lending reserve
      with a quote token ``reserve_assset_symbol``

    - Will log output regarding the universe construction for diagnostics

    More information

    - For parameter documentation see :py:func:`load_partial_data`.

    - See also :py:meth:`TradingStrategyUniverse.create_from_dataset`

    Example for historical data:

    .. code-block:: python

        start_at = datetime.datetime(2023, 9, 1)
        end_at = datetime.datetime(2023, 10, 1)

        # Load all trading and lending data on Polygon
        # for all lending markets on a relevant time period
        dataset = load_trading_and_lending_data(
            client,
            execution_context=unit_test_execution_context,
            universe_options=UniverseOptions(start_at=start_at, end_at=end_at),
            chain_id=ChainId.polygon,
            exchange_slug="uniswap-v3",
        )

        strategy_universe = TradingStrategyUniverse.create_from_dataset(dataset)
        data_universe = strategy_universe.data_universe

        # Check one loaded reserve metadata
        usdc_reserve = data_universe.lending_reserves.get_by_chain_and_symbol(ChainId.polygon, "USDC")

        # Check the historical rates
        lending_candles = data_universe.lending_candles.variable_borrow_apr
        rates = lending_candles.get_rates_by_reserve(usdc_reserve)

        assert rates["open"][pd.Timestamp("2023-09-01")] == pytest.approx(3.222019)
        assert rates["open"][pd.Timestamp("2023-10-01")] == pytest.approx(3.446714)

    Example for current data:

    .. code-block: python

        # Load all trading and lending data on Polygon
        # for all lending markets on a relevant time period
        dataset = load_trading_and_lending_data(
            client,
            execution_context=unit_test_execution_context,
            universe_options=UniverseOptions(history_period=datetime.timedelta(days=7)),
            chain_id=ChainId.polygon,
            exchange_slug="uniswap-v3",
        )

        assert dataset.history_period == datetime.timedelta(days=7)

        strategy_universe = TradingStrategyUniverse.create_from_dataset(dataset)
        data_universe = strategy_universe.data_universe

        # Check one loaded reserve metadata
        usdc_reserve = data_universe.lending_reserves.get_by_chain_and_symbol(ChainId.polygon, "USDC")

        # Check the historical rates
        lending_candles = data_universe.lending_candles.variable_borrow_apr
        rates = lending_candles.get_rates_by_reserve(usdc_reserve)

        trading_pair = (ChainId.polygon, "uniswap-v3", "WETH", "USDC", 0.0005)
        pair = data_universe.pairs.get_pair_by_human_description(trading_pair)
        price_feed = data_universe.candles.get_candles_by_pair(pair.pair_id)

        two_days_ago = pd.Timestamp(datetime.datetime.utcnow() - datetime.timedelta(days=2)).floor("D")
        assert rates["open"][two_days_ago] > 0
        assert rates["open"][two_days_ago] < 10  # Erdogan warnings
        assert price_feed["open"][two_days_ago] > 0
        assert price_feed["open"][two_days_ago] < 10_000  # To the moon warning

    :param reserve_asset_symbols:
        In which currency, the trading pairs must be quoted for the lending pool.

        The reserve asset data is read from the lending reserve universe.

        This will affect the shape of the trading universe.

        For trading, we need to have at least one trading pair with this quote token.
        The best fee is always picked.

    :param volatile_only:
        If set to False, ignore stablecoin-stablecoin trading pairs.
    """

    assert isinstance(client, Client)
    assert isinstance(time_bucket, TimeBucket)
    assert isinstance(execution_context, ExecutionContext)
    assert isinstance(chain_id, ChainId)

    assert len(reserve_asset_symbols) == 1, f"Currently only one reserve asset is supported, got {reserve_asset_symbols}"
    (reserve_asset_symbol,) = reserve_asset_symbols

    if exchange_slugs is not None:
        if type(exchange_slugs) == str:
            exchange_slugs = {exchange_slugs}

        assert isinstance(exchange_slugs, set)

    lending_reserves = client.fetch_lending_reserve_universe()
    lending_reserves = lending_reserves.limit_to_chain(chain_id)

    reserve_asset = lending_reserves.get_by_chain_and_symbol(
        chain_id,
        reserve_asset_symbol
    )

    assert reserve_asset, f"Reserve asset not in the lending reserve universe: {reserve_asset_symbol}"

    pairs_df = client.fetch_pair_universe().to_pandas()

    # Find out all volatile pairs traded against USDC and USDT on Polygon
    pairs_df = filter_for_chain(pairs_df, ChainId.polygon)
    pairs_df = filter_for_stablecoins(pairs_df, StablecoinFilteringMode.only_volatile_pairs)
    pairs_df = filter_for_quote_tokens(pairs_df, {reserve_asset.asset_address})
    pairs_df = filter_for_base_tokens(pairs_df, lending_reserves.get_asset_addresses())

    if exchange_slugs:
        pairs_df = filter_for_exchange(pairs_df, exchange_slugs)

    if not name:
        symbols = pairs_df["base_token_symbol"].unique()
        name = "Trading and lending universe for " + ", ".join(symbols)

    logger.info(
        "Setting up trading and lending universe on %s using %s as reserve asset, total %d pairs, range is %s",
        chain_id.get_name(),
        reserve_asset_symbol,
        len(pairs_df),
        universe_options.get_range_description(),
        )

    # We do not build the pair index here,
    # as we assume we filter out the pairs down a bit,
    # and then recontruct a new pair universe with only few selected pairs with full indexes
    # later. The whole purpose of this here is to
    # go around lack of good look up functions of raw DataFrame pairs data.
    dataset = load_partial_data(
        client=client,
        execution_context=execution_context,
        time_bucket=time_bucket,
        pairs=pairs_df,
        universe_options=universe_options,
        liquidity=liquidity,
        stop_loss_time_bucket=stop_loss_time_bucket,
        lending_candle_types=(LendingCandleType.supply_apr, LendingCandleType.variable_borrow_apr,),
        lending_reserves=lending_reserves,
        name=name,
        candle_progress_bar_desc=f"Downloading OHLCV data for {len(pairs_df)} trading pairs",
        lending_candle_progress_bar_desc=f"Downloading interest rate data for {lending_reserves.get_count()} assets",
        )

    return dataset
<|MERGE_RESOLUTION|>--- conflicted
+++ resolved
@@ -1579,22 +1579,12 @@
             # go around lack of good look up functions of raw DataFrame pairs data.
             pair_universe = PandasPairUniverse(pairs_df, build_index=False, exchange_universe=exchange_universe)
 
-<<<<<<< HEAD
         # Filter pairs first and then rest by the resolved pairs
         our_pairs = {pair_universe.get_pair_by_human_description(exchange_universe, d) for d in pairs}
         our_pair_ids = {p.pair_id for p in our_pairs}
         exchange_ids = {p.exchange_id for p in our_pairs}
         our_exchanges = [exchange_universe.get_by_id(id) for id in exchange_ids]
         our_exchange_universe = ExchangeUniverse.from_collection(our_exchanges)
-=======
-            # Filter pairs first and then rest by the resolved pairs
-            our_pairs = {pair_universe.get_pair_by_human_description(exchange_universe, d) for d in pairs}
-
-            our_pair_ids = {p.pair_id for p in our_pairs}
-            exchange_ids = {p.exchange_id for p in our_pairs}
-            our_exchanges = {exchange_universe.get_by_id(id) for id in exchange_ids}
-            our_exchange_universe = ExchangeUniverse.from_collection(our_exchanges)
->>>>>>> 3c2f8022
 
             # Eliminate the pairs we are not interested in from the database
             filtered_pairs_df = pairs_df.loc[pairs_df["pair_id"].isin(our_pair_ids)]
