--- conflicted
+++ resolved
@@ -530,17 +530,11 @@
 
         try:
             if dollar_delta > 0:
-<<<<<<< HEAD
+                dollar_delta = Decimal(dollar_delta) if isinstance(dollar_delta, float | int) else dollar_delta
                 price_structure = self.get_pricing_model(pair).get_buy_price(self.timestamp, pair, dollar_delta)
             else:
+                quantity_delta = Decimal(quantity_delta) if isinstance(quantity_delta, float | int) else quantity_delta
                 price_structure = self.get_pricing_model(pair).get_sell_price(self.timestamp, pair, abs(quantity_delta))
-=======
-                dollar_delta = Decimal(dollar_delta) if isinstance(dollar_delta, float | int) else dollar_delta
-                price_structure = self.pricing_model.get_buy_price(self.timestamp, pair, dollar_delta)
-            else:
-                quantity_delta = Decimal(quantity_delta) if isinstance(quantity_delta, float | int) else quantity_delta
-                price_structure = self.pricing_model.get_sell_price(self.timestamp, pair, abs(quantity_delta))
->>>>>>> d885412d
 
         except CandleSampleUnavailable as e:
             # Backtesting cannot fetch price for an asset,
