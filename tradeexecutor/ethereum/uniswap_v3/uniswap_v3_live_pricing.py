--- conflicted
+++ resolved
@@ -154,9 +154,6 @@
         if intermediate_pair:
             mid_price = price / (1 - self.get_pair_fee_multiplier(ts, target_pair)) / (1 - self.get_pair_fee_multiplier(ts, intermediate_pair))
         else:
-<<<<<<< HEAD
-            mid_price = price / (1 - self.get_pair_fee_multiplier(ts, target_pair))
-=======
             # Read mid-price at the mid point of Uni v3 liquidity,
             # at our block number
             mid_price = get_onchain_price(
@@ -165,7 +162,6 @@
                 block_identifier=block_number,
             )
             mid_price = float(mid_price)
->>>>>>> e2fd05f1
         
         assert price <= mid_price, f"Bad pricing: {price}, {mid_price}"
 
@@ -263,14 +259,7 @@
 
         lp_fee = float(reserve) * total_fee_pct
 
-<<<<<<< HEAD
         if intermediate_pair:        
-=======
-        # TODO: Verify mid_price calculation
-
-        if intermediate_pair:
-            # TODO: Confirm mid-price calculations
->>>>>>> e2fd05f1
             mid_price = price * (1 - self.get_pair_fee_multiplier(ts, intermediate_pair)) * (1 - self.get_pair_fee_multiplier(ts, target_pair))
             
             path = [intermediate_pair, target_pair]
