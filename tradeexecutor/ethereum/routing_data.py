--- conflicted
+++ resolved
@@ -31,6 +31,7 @@
 
 from tradeexecutor.backtest.backtest_routing import BacktestRoutingModel
 from tradeexecutor.ethereum.uniswap_v2_routing import UniswapV2SimpleRoutingModel
+from tradeexecutor.ethereum.uniswap_v3_routing import UniswapV3SimpleRoutingModel
 from tradeexecutor.ethereum.uniswap_v3_routing import UniswapV3SimpleRoutingModel
 from tradeexecutor.strategy.execution_context import ExecutionContext, ExecutionMode
 from tradeexecutor.strategy.reserve_currency import ReserveCurrency
@@ -351,7 +352,6 @@
     elif reserve_currency == ReserveCurrency.usdt:
         # https://tradingstrategy.ai/trading-view/ethereum/tokens/0xdac17f958d2ee523a2206206994597c13d831ec7
         reserve_token_address = "0xdac17f958d2ee523a2206206994597c13d831ec7"
-<<<<<<< HEAD
 
         allowed_intermediary_pairs = {
             # Route WETH through USDT:ETH fee 0.05% pool
@@ -450,106 +450,6 @@
 ):
     """Assert that reserve currency matches routing type"""
 
-=======
-
-        allowed_intermediary_pairs = {
-            # Route WETH through USDT:ETH fee 0.05% pool
-            # https://tradingstrategy.ai/trading-view/ethereum/uniswap-v3/eth-usdt-fee-5
-            "0xc02aaa39b223fe8d0a0e5c4f27ead9083c756cc2": "0x11b815efb8f581194ae79006d24e0d814b7697f6",
-            # Route USDC through USDT:USDC fee 0.01% pool
-            # https://tradingstrategy.ai/trading-view/ethereum/uniswap-v3/usdt-usdc-fee-1
-            "0xa0b86991c6218b36c1d19d4a2e9eb0ce3606eb48": "0x3416cf6c708da44db2624d63ea0aaef7113527c6",
-        }
-    elif reserve_currency == ReserveCurrency.dai:
-        # https://tradingstrategy.ai/trading-view/ethereum/tokens/0x6b175474e89094c44da98b954eedeac495271d0f
-        reserve_token_address = "0x6b175474e89094c44da98b954eedeac495271d0f"
-
-        allowed_intermediary_pairs = {
-            # Route WETH through DAI:ETH fee 0.05% pool
-            # https://tradingstrategy.ai/trading-view/ethereum/uniswap-v3/eth-dai-fee-5
-            "0xc02aaa39b223fe8d0a0e5c4f27ead9083c756cc2": "0xc02aaa39b223fe8d0a0e5c4f27ead9083c756cc2",
-            # Route USDC through DAI:USDC 0.01% pool
-            # https://tradingstrategy.ai/trading-view/ethereum/uniswap-v3/dai-usdc-fee-1
-            "0xa0b86991c6218b36c1d19d4a2e9eb0ce3606eb48": "0x5777d92f208679db4b9778590fa3cab3ac9e2168",
-        }
-    elif reserve_currency == ReserveCurrency.busd:
-        # https://tradingstrategy.ai/trading-view/ethereum/tokens/0x4fabb145d64652a948d72533023f6e7a623c7c53
-        reserve_token_address = "0x4fabb145d64652a948d72533023f6e7a623c7c53"
-
-        allowed_intermediary_pairs = {
-            # Route USDC through BUSD:USDC fee 0.01% pool
-            # https://tradingstrategy.ai/trading-view/ethereum/uniswap-v3/busd-usdc-fee-1
-            "0xa0b86991c6218b36c1d19d4a2e9eb0ce3606eb48": "0x5e35c4eba72470ee1177dcb14dddf4d9e6d915f4",
-            # Route USDT through BUSD:USDT fee 0.05% pool
-            # https://tradingstrategy.ai/trading-view/ethereum/uniswap-v3/busd-usdt-fee-5
-            "0xdac17f958d2ee523a2206206994597c13d831ec7": "0xd5ad5ec825cac700d7deafe3102dc2b6da6d195d",
-            # Route DAI through BUSD:DAI fee 0.01% pool
-            # https://tradingstrategy.ai/trading-view/ethereum/uniswap-v3/busd-dai-fee-1
-            "0x6b175474e89094c44da98b954eedeac495271d0f": "0xd1000344c3a00846462b4624bb452621cf2ce001",
-        }
-    else:
-        raise NotImplementedError()
-
-    # Allowed exchanges as factory -> router pairs,
-    # by their smart contract addresses
-    # init_code_hash not applicable to v3 0xe34f199b19b2b4f47f68442619d555527d244f78a3297ea89325f843f87b8b54
-    # not really a map, change name? 
-    # V2 contracts (for router and quoter), not supported yet
-    address_map = {
-        "factory": "0x1F98431c8aD98523631AE4a59f267346ea31F984",
-        "router": "0xE592427A0AEce92De3Edee1F18E0157C05861564",
-        "position_manager": "0xC36442b4a4522E871399CD717aBDD847Ab11FE88",
-        "quoter": "0xb27308f9F90D607463bb33eA1BeBb41C27CE5AB6"
-        # "router02":"0x68b3465833fb72A70ecDF485E0e4C7bD8665Fc45",
-        # "quoterV2":"0x61fFE014bA17989E743c5F6cB21bF9697530B21e"
-    }
-
-    return {
-        "chain_id": ChainId.ethereum,
-        "address_map": address_map,
-        "allowed_intermediary_pairs": allowed_intermediary_pairs,
-        "reserve_token_address": reserve_token_address,
-        # USDC, WETH, USDT
-        "quote_token_addresses": {
-            "0xA0b86991c6218b36c1d19D4a2e9Eb0cE3606eB48",
-            "0xC02aaA39b223FE8D0A0e5C4F27eAD9083C756Cc2",
-            "0xdac17f958d2ee523a2206206994597c13d831ec7",
-        },
-    }
-
-
-def get_uniswap_v3_compatible_routing_types():
-    # TODO find a way to get without hardcoding
-    return {
-        TradeRouting.uniswap_v3_usdc,
-        TradeRouting.uniswap_v3_busd,
-        TradeRouting.uniswap_v3_dai,
-        TradeRouting.uniswap_v3_usdt,
-    }
-
-
-def get_uniswap_v2_compatible_routing_types():
-    return {
-        TradeRouting.pancakeswap_busd,
-        TradeRouting.pancakeswap_usdc,
-        TradeRouting.pancakeswap_usdt,
-        TradeRouting.uniswap_v2_usdc,
-        TradeRouting.uniswap_v2_usdt,
-        TradeRouting.uniswap_v2_dai,
-        TradeRouting.quickswap_usdc,
-        TradeRouting.quickswap_usdt,
-        TradeRouting.quickswap_dai,
-        TradeRouting.trader_joe_usdt,
-        TradeRouting.trader_joe_usdc,
-    }
-
-
-def validate_reserve_currency(
-    routing_type: TradeRouting, reserve_currency: ReserveCurrency
-):
-    """Assert that reserve currency matches routing type"""
-
->>>>>>> 71d49882
     # busd
     if routing_type in {TradeRouting.pancakeswap_busd, TradeRouting.uniswap_v3_busd}:
         if reserve_currency != ReserveCurrency.busd:
@@ -585,7 +485,6 @@
     # else
     else:
         raise NotImplementedError("Unknown routing type")
-<<<<<<< HEAD
 
 
 def get_backtest_routing_model(
@@ -625,47 +524,6 @@
     :param routing_type:
     TradeRouting type
 
-=======
-
-
-def get_backtest_routing_model(
-    routing_type: TradeRouting, reserve_currency: ReserveCurrency
-) -> BacktestRoutingModel:
-    """Get routing options for backtests.
-
-    At the moment, just create a real router and copy parameters from there.
-    """
-
-    real_routing_model = create_compatible_routing(routing_type, reserve_currency)
-    
-    if isinstance(real_routing_model, UniswapV2SimpleRoutingModel):
-        return BacktestRoutingModel(
-            real_routing_model.factory_router_map,
-            real_routing_model.allowed_intermediary_pairs,
-            real_routing_model.reserve_token_address,
-        )
-    elif isinstance(real_routing_model, UniswapV3SimpleRoutingModel):
-        return BacktestRoutingModel(
-            real_routing_model.address_map,
-            real_routing_model.allowed_intermediary_pairs,
-            real_routing_model.reserve_token_address
-        )
-    else:
-        raise TypeError(f"Routing model must either be of type UniswapV2SimpleRoutingModel, \
-            or of type UniswapV3SimpleRolutingModel. Received {type(real_routing_model)}")
-
-
-def create_uniswap_v2_compatible_routing(
-    routing_type: TradeRouting, reserve_currency: ReserveCurrency
-) -> UniswapV2SimpleRoutingModel:
-    """Set up Uniswap v2 compatible routing.
-    Not recommended to use by itself, because it doesn't validate reserve currency.
-    Rather use create_compatible_routing
-
-    :param routing_type:
-    TradeRouting type
-
->>>>>>> 71d49882
     :param reserve_currency:
     Reservecurrency type
 
