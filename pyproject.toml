[tool.poetry]
name = "trade-executor"
version = "0.3"
description = "Algorithmic trading backtesting and live trading engine for decentralised finance"
authors = ["Mikko Ohtamaa <mikko@tradingstrategy.ai>"]
homepage = "https://tradingstrategy.ai"
repository = "https://github.com/tradingstrategy-ai/trade-executor"
license = "APGL"
readme = "README.md"
keywords = ["algorithmic trading", "ethereum", "cryptocurrency", "uniswap", "quantitative finance", "binance", "coinbase", "pancakeswap"]
packages = [
    { include = "tradeexecutor" },
]

[tool.poetry.dependencies]
python = ">=3.10,<3.11"

# Use these during development
# web3-ethereum-defi = {path = "deps/web3-ethereum-defi", develop = true}
#trading-strategy = {path = "deps/trading-strategy", develop = true}
trading-strategy = "^0.20.4"
requests = "^2.27.1"
<<<<<<< HEAD
trading-strategy = "^0.20.4"
=======
>>>>>>> 5b338964
matplotlib = "^3.6.0"
jupyterlab = "^3.5.0"
pandas-ta = "^0.3.14b"
tqdm-loggable = "0.1.4"
web3-ethereum-defi = {version="0.22.8", extras=["data"]}

# tqdm progress bar doesn't show up in VScode Jupyter with ipywidgets>=8
# https://github.com/microsoft/vscode-jupyter/issues/11014
ipywidgets = ">=7.0,<8.0"

# https://github.com/apache/arrow/pull/35412
# Last checked 2023-07, still broken
urllib3 = "<2"

# Breaks OpenAPI package for now 2023-09
# AttributeError: module 'jsonschema._utils' has no attribute 'load_schema'
jsonschema = "4.17.3"

#
# Execution deps
#
typer = {version="^0.4.0", optional = true}
colorama = {version="^0.4.4", optional = true}
coloredlogs = {version="^15.0.1", optional = true}
prompt-toolkit = {version = "^3.0.31", optional = true}
APScheduler = {version="^3.9.1", optional = true}
#python-logstash-tradingstrategy = {version="^0.5.0", optional = true}
python-logstash-tradingstrategy = "0.5.1"
python-logging-discord-handler = {version="^0.1.3", optional = true}
python-dotenv = {version="^0.21.0", optional = true}
kaleido = {version="0.2.1", optional = true}
beautifulsoup4 = {version="^4.12.2", optional = true}  # Needed to export HTML reports

#
# Web server deps
#
pyramid = {version="^2.0", optional = true}
pyramid-openapi3 = {version="^0.16.0", optional = true}
waitress = {version="^2.0.0", optional = true}
WebTest = {version="^3.0.0", optional = true}
# python-openapi3 incompatible with newer versions
openapi-core = {version = "<0.17", optional = true}


#
# Legacy strategy deps
#
trading-strategy-qstrader = {version="^0.5",  optional = true}

#
# quantstats package for generating
# advanced statistical reports
#
quantstats = {version="^0.0.59", optional = true}

# Needed for Plotly Express scatter(trendline="ols)
# https://www.statsmodels.org/stable/index.html
statsmodels = {version="^0.14.0"}

#
# This package is to be used in various environemnts
# - Execution oracles (makes trades)
# - Client side Python within a browser
# - Web server
#
# Note: in the future execution may exist without a web server,
# e.g. in-browser  bots.
#
tqdm = "^4.64.1"
tblib = "^1.7.0"

[tool.poetry.extras]

# Legacy strats
qstrader = ["trading-strategy-qstrader"]

# Only needed when running live trades
execution = [
    "python-logging-discord-handler",
    "python-logstash-tradingstrategy",
    "APScheduler",
    "typer",
    "colorama",
    "coloredlogs",
    "prompt-toolkit",
    "python-dotenv",
    "setuptools",
    "kaleido",
    "beautifulsoup4",
    "web3-ethereum-defi",
]

# These dependencies are not neededon the client side code
web-server = [
    "pyramid",
    "WebTest",
    "openapi-core",
    "pyramid-openapi3",
    "waitress"
]

# for generating advanced statistical reports
quantstats = ["quantstats"]

[tool.poetry.dev-dependencies]
pytest = "^7.2.2"
ipdb = "^0.13.9"
flaky = "^3.7.0"

[tool.poetry.group.dev.dependencies]
pytest-reverse = "^1.5.0"
pytest-mock = "^3.11.1"

[build-system]
requires = ["poetry-core>=1.0.0"]
build-backend = "poetry.core.masonry.api"

[tool.poetry.scripts]
trade-executor = 'tradeexecutor.cli.main:app'
get-latest-release = 'tradeexecutor.cli.latest_release:main'
prepare-docker-env = 'tradeexecutor.cli.prepare_docker_env:main'

[tool.pytest.ini_options]
addopts = "-s --tb=native"
testpaths = [
    "tests",
]
markers = [
    "slow_test_group: manually separated group of tests that take individually long time to run"
]

filterwarnings = [
    # python_openapi complaint
    "ignore:::.*.jsonschema",
    # DeprecationWarning: Subclassing validator classes is not intended to be part of their public API. A future version will make doing so an error, as the behavior of subclasses isn't guaranteed to stay the same between releases of jsonschema. Instead, prefer composition of validators, wrapping them in an object owned entirely by the downstream library.
    "ignore:::.*.validators",
    "ignore::DeprecationWarning:openapi_spec_validator.*:",
    #  DeprecationWarning: abi.decode_single() is deprecated and will be removed in version 4.0.0 in favor of abi.decode()
    "ignore::DeprecationWarning:eth_abi.*:",
    "ignore:::.*.codec",
    "ignore::DeprecationWarning:pandas.*:",
    "ignore::DeprecationWarning:quantstats.*:",
]<|MERGE_RESOLUTION|>--- conflicted
+++ resolved
@@ -20,10 +20,6 @@
 #trading-strategy = {path = "deps/trading-strategy", develop = true}
 trading-strategy = "^0.20.4"
 requests = "^2.27.1"
-<<<<<<< HEAD
-trading-strategy = "^0.20.4"
-=======
->>>>>>> 5b338964
 matplotlib = "^3.6.0"
 jupyterlab = "^3.5.0"
 pandas-ta = "^0.3.14b"
